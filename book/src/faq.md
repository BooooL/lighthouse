# Frequently Asked Questions

- [Why does it take so long for a validator to be activated?](#why-does-it-take-so-long-for-a-validator-to-be-activated)
- [Do I need to set up any port mappings](#do-i-need-to-set-up-any-port-mappings)
- [I have a low peer count and it is not increasing](#i-have-a-low-peer-count-and-it-is-not-increasing)
- [What should I do if I lose my slashing protection database?](#what-should-i-do-if-i-lose-my-slashing-protection-database)
- [How do I update lighthouse?](#how-do-i-update-lighthouse)
- [I can't compile lighthouse](#i-cant-compile-lighthouse)
- [What is "Syncing eth1 block cache"](#what-is-syncing-eth1-block-cache)
- [How can I monitor my validators](#how-can-i-monitor-my-validators)

### Why does it take so long for a validator to be activated?

After validators create their Eth1 deposit transaction there are two waiting
periods before they can start producing blocks and attestations:

1. Waiting for the beacon chain to recognise the Eth1 block containing the
   deposit (generally 4 to 7.4 hours).
1. Waiting in the queue for validator activation (generally 6.4 minutes for
   every 4 validators in the queue).

Detailed answers below:

#### 1. Waiting for the beacon chain to detect the Eth1 deposit

Since the beacon chain uses Eth1 for validator on-boarding, beacon chain
validators must listen to event logs from the deposit contract. Since the
latest blocks of the Eth1 chain are vulnerable to re-orgs due to minor network
partitions, beacon nodes follow the Eth1 chain at a distance of 1,024 blocks
(~4 hours) (see
[`ETH1_FOLLOW_DISTANCE`](https://github.com/ethereum/eth2.0-specs/blob/v0.12.1/specs/phase0/validator.md#misc)).
This follow distance protects the beacon chain from on-boarding validators that
are likely to be removed due to an Eth1 re-org.

Now we know there's a 4 hours delay before the beacon nodes even _consider_ an
Eth1 block. Once they _are_ considering these blocks, there's a voting period
where beacon validators vote on which Eth1 to include in the beacon chain. This
period is defined as 32 epochs (~3.4 hours, see
[`ETH1_VOTING_PERIOD`](https://github.com/ethereum/eth2.0-specs/blob/v0.12.1/specs/phase0/beacon-chain.md#time-parameters)).
During this voting period, each beacon block producer includes an
[`Eth1Data`](https://github.com/ethereum/eth2.0-specs/blob/v0.12.1/specs/phase0/beacon-chain.md#eth1data)
in their block which counts as a vote towards what that validator considers to
be the head of the Eth1 chain at the start of the voting period (with respect
to `ETH1_FOLLOW_DISTANCE`, of course). You can see the exact voting logic
[here](https://github.com/ethereum/eth2.0-specs/blob/v0.12.1/specs/phase0/validator.md#eth1-data).

These two delays combined represent the time between an Eth1 deposit being
included in an Eth1 data vote and that validator appearing in the beacon chain.
The `ETH1_FOLLOW_DISTANCE` delay causes a minimum delay of ~4 hours and
`ETH1_VOTING_PERIOD` means that if a validator deposit happens just _before_
the start of a new voting period then they might not notice this delay at all.
However, if the validator deposit happens just _after_ the start of the new
voting period the validator might have to wait ~3.4 hours for next voting
period. In times of very, very severe network issues, the network may even fail
to vote in new Eth1 blocks, stopping all new validator deposits!

> Note: you can see the list of validators included in the beacon chain using
> our REST API: [/beacon/validators/all](./http/beacon.md#beaconvalidatorsall)

#### 2. Waiting for a validator to be activated

If a validator has provided an invalid public key or signature, they will
_never_ be activated or even show up in
[/beacon/validators/all](./http/beacon.html#beaconvalidatorsall).
They will simply be forgotten by the beacon chain! But, if those parameters were
correct, once the Eth1 delays have elapsed and the validator appears in the
beacon chain, there's _another_ delay before the validator becomes "active"
(canonical definition
[here](https://github.com/ethereum/eth2.0-specs/blob/v0.12.1/specs/phase0/beacon-chain.md#is_active_validator)) and can start producing blocks and attestations.

Firstly, the validator won't become active until their beacon chain balance is
equal to or greater than
[`MAX_EFFECTIVE_BALANCE`](https://github.com/ethereum/eth2.0-specs/blob/v0.12.1/specs/phase0/beacon-chain.md#gwei-values)
(32 ETH on mainnet, usually 3.2 ETH on testnets). Once this balance is reached,
the validator must wait until the start of the next epoch (up to 6.4 minutes)
for the
[`process_registry_updates`](https://github.com/ethereum/eth2.0-specs/blob/v0.12.1/specs/phase0/beacon-chain.md#registry-updates)
routine to run. This routine activates validators with respect to a [churn
limit](https://github.com/ethereum/eth2.0-specs/blob/v0.12.1/specs/phase0/beacon-chain.md#get_validator_churn_limit);
it will only allow the number of validators to increase (churn) by a certain
amount. Up until there are about 330,000 validators this churn limit is set to
4 and it starts to very slowly increase as the number of validators increases
from there.

If a new validator isn't within the churn limit from the front of the queue,
they will need to wait another epoch (6.4 minutes) for their next chance. This
repeats until the queue is cleared.

Once a validator has been activated, there's no more waiting! It's time to
produce blocks and attestations!

### Do I need to set up any port mappings

It is not strictly required to open any ports for Lighthouse to connect and
participate in the network. Lighthouse should work out-of-the-box. However, if
your node is not publicly accessible (you are behind a NAT or router that has
not been configured to allow access to Lighthouse ports) you will only be able
to reach peers who have a set up that is publicly accessible.

There are a number of undesired consequences of not making your Lighthouse node
publicly accessible.

Firstly, it will make it more difficult for your node to find peers, as your
node will not be added to the global DHT and other peers will not be able
to initiate connections with you.
Secondly, the peers in your peer store are more likely to end connections with
you and be less performant as these peers will likely be overloaded with
subscribing peers. The reason being, that peers that have correct port
forwarding (publicly accessible) are in higher demand than regular peers as other nodes behind NAT's
will also be looking for these peers.
Finally, not making your node publicly accessible degrades the overall network, making it more difficult for other
peers to join and degrades the overall connectivity of the global network.

For these reasons, we recommend that you make your node publicly accessible.

Lighthouse supports UPnP. If you are behind a NAT with a router that supports
UPnP you can simply ensure UPnP is enabled (Lighthouse will inform you in its
initial logs if a route has been established). You can also manually set up
port mappings in your router to your local Lighthouse instance. By default,
Lighthouse uses port 9000 for both TCP and UDP. Opening both these ports will
make your Lighthouse node maximally contactable.

### I have a low peer count and it is not increasing

If you cannot find *ANY* peers at all. It is likely that you have incorrect
testnet configuration settings. Ensure that the network you wish to connect to
is correct (the beacon node outputs the network it is connecting to in the
initial boot-up log lines). On top of this, ensure that you are not using the
same `datadir` as a previous network. I.e if you have been running the
`pyrmont` testnet and are now trying to join a new testnet but using the same
`datadir` (the `datadir` is also printed out in the beacon node's logs on
boot-up).

If you find yourself with a low peer count and is not reaching the target you
expect. Try setting up the correct port forwards as described in `3.` above.

### What should I do if I lose my slashing protection database?

See [here.](./slashing-protection.md#misplaced-slashing-database)

### How do I update lighthouse?

If you are updating to new release binaries, it will be the same process as described [here.](./installation-binaries.md)

If you are updating by rebuilding from source, see [here.](./installation-source.md#updating-lighthouse)

If you are running the docker image provided by Sigma Prime on Dockerhub, you can update to specific versions, for example:

```bash
$ docker pull sigp/lighthouse:v1.0.0
```

If you are building a docker image, the process will be similar to the one described [here.](./docker.md#building-the-docker-image)
You will just also need to make sure the code you have checked out is up to date.

### I can't compile lighthouse

See [here.](./installation-source.md#troubleshooting)

### What is "Syncing eth1 block cache"

```
Nov 30 21:04:28.268 WARN Syncing eth1 block cache   est_blocks_remaining: initializing deposits, msg: sync can take longer when using remote eth1 nodes, service: slot_notifier
```

This log indicates that your beacon node is downloading blocks and deposits
from your eth1 node. When the `est_blocks_remaining` is
`initializing_deposits`, your node is downloading deposit logs. It may stay in
this stage for several minutes. Once the deposits logs are finished
downloading, the `est_blocks_remaining` value will start decreasing.

It is perfectly normal to see this log when starting a node for the first time
or after being off for more than several minutes.

If this log continues appearing sporadically during operation, there may be an
issue with your eth1 endpoint.

<<<<<<< HEAD
### How can I monitor my validators?

Apart from using block explorers, Lighthouse provides a built-in "Validator Monitor" which provides
logging and Prometheus/Grafana metrics for individual validators. See [Validator
Monitoring](./validator-monitoring.md) for more information.
=======
### Can I use redundancy in my staking setup?

You should **never** use duplicate/redundant validator keypairs or validator clients (i.e., don't
duplicate your JSON keystores and don't run `lighthouse vc` twice). This will lead to slashing.

However, there are some components which can be configured with redundancy. See the
[Redundancy](./redundancy.md) guide for more information.
>>>>>>> e5b1a371
<|MERGE_RESOLUTION|>--- conflicted
+++ resolved
@@ -7,6 +7,7 @@
 - [How do I update lighthouse?](#how-do-i-update-lighthouse)
 - [I can't compile lighthouse](#i-cant-compile-lighthouse)
 - [What is "Syncing eth1 block cache"](#what-is-syncing-eth1-block-cache)
+- [Can I use redundancy in my staking setup?](#can-i-use-redundancy-in-my-staking-setup)
 - [How can I monitor my validators](#how-can-i-monitor-my-validators)
 
 ### Why does it take so long for a validator to be activated?
@@ -175,13 +176,6 @@
 If this log continues appearing sporadically during operation, there may be an
 issue with your eth1 endpoint.
 
-<<<<<<< HEAD
-### How can I monitor my validators?
-
-Apart from using block explorers, Lighthouse provides a built-in "Validator Monitor" which provides
-logging and Prometheus/Grafana metrics for individual validators. See [Validator
-Monitoring](./validator-monitoring.md) for more information.
-=======
 ### Can I use redundancy in my staking setup?
 
 You should **never** use duplicate/redundant validator keypairs or validator clients (i.e., don't
@@ -189,4 +183,9 @@
 
 However, there are some components which can be configured with redundancy. See the
 [Redundancy](./redundancy.md) guide for more information.
->>>>>>> e5b1a371
+
+### How can I monitor my validators?
+
+Apart from using block explorers, you may use the "Validator Monitor" built into Lighthouse which
+provides logging and Prometheus/Grafana metrics for individual validators. See [Validator
+Monitoring](./validator-monitoring.md) for more information.