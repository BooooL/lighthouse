use crate::attestation_verification::{
    Error as AttestationError, SignatureVerifiedAttestation, VerifiedAggregatedAttestation,
    VerifiedUnaggregatedAttestation,
};
use crate::block_verification::{
    check_block_is_finalized_descendant, check_block_relevancy, get_block_root,
    signature_verify_chain_segment, BlockError, FullyVerifiedBlock, GossipVerifiedBlock,
    IntoFullyVerifiedBlock,
};
use crate::chain_config::ChainConfig;
use crate::errors::{BeaconChainError as Error, BlockProductionError};
use crate::eth1_chain::{Eth1Chain, Eth1ChainBackend};
use crate::events::{EventHandler, EventKind};
use crate::head_tracker::HeadTracker;
use crate::migrate::BackgroundMigrator;
use crate::naive_aggregation_pool::{Error as NaiveAggregationError, NaiveAggregationPool};
use crate::observed_attestations::{Error as AttestationObservationError, ObservedAttestations};
use crate::observed_attesters::{ObservedAggregators, ObservedAttesters};
use crate::observed_block_producers::ObservedBlockProducers;
use crate::observed_operations::{ObservationOutcome, ObservedOperations};
use crate::persisted_beacon_chain::{PersistedBeaconChain, DUMMY_CANONICAL_HEAD_BLOCK_ROOT};
use crate::persisted_fork_choice::PersistedForkChoice;
<<<<<<< HEAD
use crate::persisted_seen_caches::PersistedSeenCaches;
use crate::shuffling_cache::ShufflingCache;
=======
use crate::shuffling_cache::{BlockShufflingIds, ShufflingCache};
>>>>>>> b711cfe2
use crate::snapshot_cache::SnapshotCache;
use crate::timeout_rw_lock::TimeoutRwLock;
use crate::validator_pubkey_cache::ValidatorPubkeyCache;
use crate::BeaconForkChoiceStore;
use crate::BeaconSnapshot;
use crate::{metrics, BeaconChainError};
use fork_choice::ForkChoice;
use futures::channel::mpsc::Sender;
use itertools::process_results;
use operation_pool::{OperationPool, PersistedOperationPool};
use parking_lot::RwLock;
use slog::{crit, debug, error, info, trace, warn, Logger};
use slot_clock::SlotClock;
use state_processing::{
    common::get_indexed_attestation, per_block_processing,
    per_block_processing::errors::AttestationValidationError, per_slot_processing,
    BlockSignatureStrategy, SigVerifiedOp,
};
use std::borrow::Cow;
use std::cmp::Ordering;
use std::collections::HashMap;
use std::collections::HashSet;
use std::io::prelude::*;
use std::sync::Arc;
use std::time::{Duration, Instant};
use store::iter::{BlockRootsIterator, ParentRootBlockIterator, StateRootsIterator};
use store::{Error as DBError, HotColdDB, KeyValueStore, KeyValueStoreOp, StoreItem, StoreOp};
use types::*;

pub type ForkChoiceError = fork_choice::Error<crate::ForkChoiceStoreError>;

/// The time-out before failure during an operation to take a read/write RwLock on the canonical
/// head.
pub const HEAD_LOCK_TIMEOUT: Duration = Duration::from_secs(1);

/// The time-out before failure during an operation to take a read/write RwLock on the block
/// processing cache.
pub const BLOCK_PROCESSING_CACHE_LOCK_TIMEOUT: Duration = Duration::from_secs(1);
/// The time-out before failure during an operation to take a read/write RwLock on the
/// attestation cache.
pub const ATTESTATION_CACHE_LOCK_TIMEOUT: Duration = Duration::from_secs(1);

/// The time-out before failure during an operation to take a read/write RwLock on the
/// validator pubkey cache.
pub const VALIDATOR_PUBKEY_CACHE_LOCK_TIMEOUT: Duration = Duration::from_secs(1);

<<<<<<< HEAD
pub const BEACON_CHAIN_DB_KEY: [u8; 32] = [0; 32];
pub const OP_POOL_DB_KEY: [u8; 32] = [0; 32];
pub const ETH1_CACHE_DB_KEY: [u8; 32] = [0; 32];
pub const FORK_CHOICE_DB_KEY: [u8; 32] = [0; 32];
pub const SEEN_CACHES_KEY: [u8; 32] = [0; 32];
=======
// These keys are all zero because they get stored in different columns, see `DBColumn` type.
pub const BEACON_CHAIN_DB_KEY: Hash256 = Hash256::zero();
pub const OP_POOL_DB_KEY: Hash256 = Hash256::zero();
pub const ETH1_CACHE_DB_KEY: Hash256 = Hash256::zero();
pub const FORK_CHOICE_DB_KEY: Hash256 = Hash256::zero();
>>>>>>> b711cfe2

/// The result of a chain segment processing.
pub enum ChainSegmentResult<T: EthSpec> {
    /// Processing this chain segment finished successfully.
    Successful { imported_blocks: usize },
    /// There was an error processing this chain segment. Before the error, some blocks could
    /// have been imported.
    Failed {
        imported_blocks: usize,
        error: BlockError<T>,
    },
}

/// The accepted clock drift for nodes gossiping blocks and attestations. See:
///
/// https://github.com/ethereum/eth2.0-specs/blob/v0.12.1/specs/phase0/p2p-interface.md#configuration
pub const MAXIMUM_GOSSIP_CLOCK_DISPARITY: Duration = Duration::from_millis(500);

#[derive(Debug, PartialEq)]
pub enum AttestationProcessingOutcome {
    Processed,
    EmptyAggregationBitfield,
    UnknownHeadBlock {
        beacon_block_root: Hash256,
    },
    /// The attestation is attesting to a state that is later than itself. (Viz., attesting to the
    /// future).
    AttestsToFutureBlock {
        block: Slot,
        attestation: Slot,
    },
    /// The slot is finalized, no need to import.
    FinalizedSlot {
        attestation: Slot,
        finalized: Slot,
    },
    FutureEpoch {
        attestation_epoch: Epoch,
        current_epoch: Epoch,
    },
    PastEpoch {
        attestation_epoch: Epoch,
        current_epoch: Epoch,
    },
    BadTargetEpoch,
    UnknownTargetRoot(Hash256),
    InvalidSignature,
    NoCommitteeForSlotAndIndex {
        slot: Slot,
        index: CommitteeIndex,
    },
    Invalid(AttestationValidationError),
}

/// Defines how a `BeaconState` should be "skipped" through skip-slots.
pub enum StateSkipConfig {
    /// Calculate the state root during each skip slot, producing a fully-valid `BeaconState`.
    WithStateRoots,
    /// Don't calculate the state root at each slot, instead just use the zero hash. This is orders
    /// of magnitude faster, however it produces a partially invalid state.
    ///
    /// This state is useful for operations that don't use the state roots; e.g., for calculating
    /// the shuffling.
    WithoutStateRoots,
}

#[derive(Debug, PartialEq)]
pub struct HeadInfo {
    pub slot: Slot,
    pub block_root: Hash256,
    pub state_root: Hash256,
    pub current_justified_checkpoint: types::Checkpoint,
    pub finalized_checkpoint: types::Checkpoint,
    pub fork: Fork,
    pub genesis_time: u64,
    pub genesis_validators_root: Hash256,
}

pub trait BeaconChainTypes: Send + Sync + 'static {
    type HotStore: store::ItemStore<Self::EthSpec>;
    type ColdStore: store::ItemStore<Self::EthSpec>;
    type SlotClock: slot_clock::SlotClock;
    type Eth1Chain: Eth1ChainBackend<Self::EthSpec>;
    type EthSpec: types::EthSpec;
    type EventHandler: EventHandler<Self::EthSpec>;
}

/// Represents the "Beacon Chain" component of Ethereum 2.0. Allows import of blocks and block
/// operations and chooses a canonical head.
pub struct BeaconChain<T: BeaconChainTypes> {
    pub spec: ChainSpec,
    /// Configuration for `BeaconChain` runtime behaviour.
    pub config: ChainConfig,
    /// Persistent storage for blocks, states, etc. Typically an on-disk store, such as LevelDB.
    pub store: Arc<HotColdDB<T::EthSpec, T::HotStore, T::ColdStore>>,
    /// Database migrator for running background maintenance on the store.
    pub store_migrator: BackgroundMigrator<T::EthSpec, T::HotStore, T::ColdStore>,
    /// Reports the current slot, typically based upon the system clock.
    pub slot_clock: T::SlotClock,
    /// Stores all operations (e.g., `Attestation`, `Deposit`, etc) that are candidates for
    /// inclusion in a block.
    pub op_pool: OperationPool<T::EthSpec>,
    /// A pool of attestations dedicated to the "naive aggregation strategy" defined in the eth2
    /// specs.
    ///
    /// This pool accepts `Attestation` objects that only have one aggregation bit set and provides
    /// a method to get an aggregated `Attestation` for some `AttestationData`.
    pub naive_aggregation_pool: RwLock<NaiveAggregationPool<T::EthSpec>>,
    /// Contains a store of attestations which have been observed by the beacon chain.
    pub observed_attestations: ObservedAttestations<T::EthSpec>,
    /// Maintains a record of which validators have been seen to attest in recent epochs.
    pub observed_attesters: ObservedAttesters<T::EthSpec>,
    /// Maintains a record of which validators have been seen to create `SignedAggregateAndProofs`
    /// in recent epochs.
    pub observed_aggregators: ObservedAggregators<T::EthSpec>,
    /// Maintains a record of which validators have proposed blocks for each slot.
    pub observed_block_producers: ObservedBlockProducers<T::EthSpec>,
    /// Maintains a record of which validators have submitted voluntary exits.
    pub observed_voluntary_exits: ObservedOperations<SignedVoluntaryExit, T::EthSpec>,
    /// Maintains a record of which validators we've seen proposer slashings for.
    pub observed_proposer_slashings: ObservedOperations<ProposerSlashing, T::EthSpec>,
    /// Maintains a record of which validators we've seen attester slashings for.
    pub observed_attester_slashings: ObservedOperations<AttesterSlashing<T::EthSpec>, T::EthSpec>,
    /// Provides information from the Ethereum 1 (PoW) chain.
    pub eth1_chain: Option<Eth1Chain<T::Eth1Chain, T::EthSpec>>,
    /// Stores a "snapshot" of the chain at the time the head-of-the-chain block was received.
    pub(crate) canonical_head: TimeoutRwLock<BeaconSnapshot<T::EthSpec>>,
    /// The root of the genesis block.
    pub genesis_block_root: Hash256,
    /// The root of the genesis state.
    pub genesis_state_root: Hash256,
    /// The root of the list of genesis validators, used during syncing.
    pub genesis_validators_root: Hash256,

    #[allow(clippy::type_complexity)]
    /// A state-machine that is updated with information from the network and chooses a canonical
    /// head block.
    pub fork_choice: RwLock<
        ForkChoice<BeaconForkChoiceStore<T::EthSpec, T::HotStore, T::ColdStore>, T::EthSpec>,
    >,
    /// A handler for events generated by the beacon chain.
    pub event_handler: T::EventHandler,
    /// Used to track the heads of the beacon chain.
    pub(crate) head_tracker: Arc<HeadTracker>,
    /// A cache dedicated to block processing.
    pub(crate) snapshot_cache: TimeoutRwLock<SnapshotCache<T::EthSpec>>,
    /// Caches the shuffling for a given epoch and state root.
    pub(crate) shuffling_cache: TimeoutRwLock<ShufflingCache>,
    /// Caches a map of `validator_index -> validator_pubkey`.
    pub(crate) validator_pubkey_cache: TimeoutRwLock<ValidatorPubkeyCache>,
    /// A list of any hard-coded forks that have been disabled.
    pub disabled_forks: Vec<String>,
    /// Sender given to tasks, so that if they encounter a state in which execution cannot
    /// continue they can request that everything shuts down.
    pub shutdown_sender: Sender<&'static str>,
    /// Logging to CLI, etc.
    pub(crate) log: Logger,
    /// Arbitrary bytes included in the blocks.
    pub(crate) graffiti: Graffiti,
}

type BeaconBlockAndState<T> = (BeaconBlock<T>, BeaconState<T>);

impl<T: BeaconChainTypes> BeaconChain<T> {
<<<<<<< HEAD
    /// Persists the observed/seen caches

    pub fn persist_seen_caches(&self) -> Result<(), Error> {
        self.store.put_item(
            &Hash256::from_slice(&SEEN_CACHES_KEY),
            &PersistedSeenCaches::<T::EthSpec> {
                naive_aggregation_pool: self.naive_aggregation_pool.read().to_ssz_container(),
                observed_attestations: self.observed_attestations.to_ssz_container(),
                observed_attesters: self.observed_attesters.to_ssz_container(),
                observed_aggregators: self.observed_aggregators.to_ssz_container(),
                observed_block_producers: self.observed_block_producers.to_ssz_container(),
                observed_voluntary_exits: self.observed_voluntary_exits.to_ssz_container(),
                observed_proposer_slashings: self.observed_proposer_slashings.to_ssz_container(),
                observed_attester_slashings: self.observed_attester_slashings.to_ssz_container(),
            },
        )?;

        Ok(())
    }
    /// Persists the core `BeaconChain` components (including the head block) and the fork choice.
=======
    /// Persists the head tracker and fork choice.
>>>>>>> b711cfe2
    ///
    /// We do it atomically even though no guarantees need to be made about blocks from
    /// the head tracker also being present in fork choice.
    pub fn persist_head_and_fork_choice(&self) -> Result<(), Error> {
        let mut batch = vec![];

        let _head_timer = metrics::start_timer(&metrics::PERSIST_HEAD);
        batch.push(self.persist_head_in_batch());

        let _fork_choice_timer = metrics::start_timer(&metrics::PERSIST_FORK_CHOICE);
        batch.push(self.persist_fork_choice_in_batch());

        self.store.hot_db.do_atomically(batch)?;

        Ok(())
    }

    /// Return a `PersistedBeaconChain` representing the current head.
    pub fn make_persisted_head(&self) -> PersistedBeaconChain {
        PersistedBeaconChain {
            _canonical_head_block_root: DUMMY_CANONICAL_HEAD_BLOCK_ROOT,
            genesis_block_root: self.genesis_block_root,
            ssz_head_tracker: self.head_tracker.to_ssz_container(),
        }
    }

    /// Return a database operation for writing the beacon chain head to disk.
    pub fn persist_head_in_batch(&self) -> KeyValueStoreOp {
        self.make_persisted_head()
            .as_kv_store_op(BEACON_CHAIN_DB_KEY)
    }

    /// Return a database operation for writing fork choice to disk.
    pub fn persist_fork_choice_in_batch(&self) -> KeyValueStoreOp {
        let fork_choice = self.fork_choice.read();
        let persisted_fork_choice = PersistedForkChoice {
            fork_choice: fork_choice.to_persisted(),
            fork_choice_store: fork_choice.fc_store().to_persisted(),
        };
        persisted_fork_choice.as_kv_store_op(FORK_CHOICE_DB_KEY)
    }

    /// Persists `self.op_pool` to disk.
    ///
    /// ## Notes
    ///
    /// This operation is typically slow and causes a lot of allocations. It should be used
    /// sparingly.
    pub fn persist_op_pool(&self) -> Result<(), Error> {
        let _timer = metrics::start_timer(&metrics::PERSIST_OP_POOL);

        self.store.put_item(
            &OP_POOL_DB_KEY,
            &PersistedOperationPool::from_operation_pool(&self.op_pool),
        )?;

        Ok(())
    }

    /// Persists `self.eth1_chain` and its caches to disk.
    pub fn persist_eth1_cache(&self) -> Result<(), Error> {
        let _timer = metrics::start_timer(&metrics::PERSIST_OP_POOL);

        if let Some(eth1_chain) = self.eth1_chain.as_ref() {
            self.store
                .put_item(&ETH1_CACHE_DB_KEY, &eth1_chain.as_ssz_container())?;
        }

        Ok(())
    }

    /// Returns the slot _right now_ according to `self.slot_clock`. Returns `Err` if the slot is
    /// unavailable.
    ///
    /// The slot might be unavailable due to an error with the system clock, or if the present time
    /// is before genesis (i.e., a negative slot).
    pub fn slot(&self) -> Result<Slot, Error> {
        self.slot_clock.now().ok_or_else(|| Error::UnableToReadSlot)
    }

    /// Returns the epoch _right now_ according to `self.slot_clock`. Returns `Err` if the epoch is
    /// unavailable.
    ///
    /// The epoch might be unavailable due to an error with the system clock, or if the present time
    /// is before genesis (i.e., a negative epoch).
    pub fn epoch(&self) -> Result<Epoch, Error> {
        self.slot()
            .map(|slot| slot.epoch(T::EthSpec::slots_per_epoch()))
    }

    /// Iterates across all `(block_root, slot)` pairs from the head of the chain (inclusive) to
    /// the earliest reachable ancestor (may or may not be genesis).
    ///
    /// ## Notes
    ///
    /// `slot` always decreases by `1`.
    /// - Skipped slots contain the root of the closest prior
    ///     non-skipped slot (identical to the way they are stored in `state.block_roots`) .
    /// - Iterator returns `(Hash256, Slot)`.
    /// - As this iterator starts at the `head` of the chain (viz., the best block), the first slot
    ///     returned may be earlier than the wall-clock slot.
    pub fn rev_iter_block_roots(
        &self,
    ) -> Result<impl Iterator<Item = Result<(Hash256, Slot), Error>>, Error> {
        let head = self.head()?;
        let iter = BlockRootsIterator::owned(self.store.clone(), head.beacon_state);
        Ok(
            std::iter::once(Ok((head.beacon_block_root, head.beacon_block.slot())))
                .chain(iter)
                .map(|result| result.map_err(|e| e.into())),
        )
    }

    pub fn forwards_iter_block_roots(
        &self,
        start_slot: Slot,
    ) -> Result<impl Iterator<Item = Result<(Hash256, Slot), Error>>, Error> {
        let local_head = self.head()?;

        let iter = HotColdDB::forwards_block_roots_iterator(
            self.store.clone(),
            start_slot,
            local_head.beacon_state,
            local_head.beacon_block_root,
            &self.spec,
        )?;

        Ok(iter.map(|result| result.map_err(Into::into)))
    }

    /// Traverse backwards from `block_root` to find the block roots of its ancestors.
    ///
    /// ## Notes
    ///
    /// `slot` always decreases by `1`.
    /// - Skipped slots contain the root of the closest prior
    ///     non-skipped slot (identical to the way they are stored in `state.block_roots`) .
    /// - Iterator returns `(Hash256, Slot)`.
    /// - The provided `block_root` is included as the first item in the iterator.
    pub fn rev_iter_block_roots_from(
        &self,
        block_root: Hash256,
    ) -> Result<impl Iterator<Item = Result<(Hash256, Slot), Error>>, Error> {
        let block = self
            .get_block(&block_root)?
            .ok_or_else(|| Error::MissingBeaconBlock(block_root))?;
        let state = self
            .get_state(&block.state_root(), Some(block.slot()))?
            .ok_or_else(|| Error::MissingBeaconState(block.state_root()))?;
        let iter = BlockRootsIterator::owned(self.store.clone(), state);
        Ok(std::iter::once(Ok((block_root, block.slot())))
            .chain(iter)
            .map(|result| result.map_err(|e| e.into())))
    }

    /// Traverse backwards from `block_root` to find the root of the ancestor block at `slot`.
    pub fn get_ancestor_block_root(
        &self,
        block_root: Hash256,
        slot: Slot,
    ) -> Result<Option<Hash256>, Error> {
        process_results(self.rev_iter_block_roots_from(block_root)?, |mut iter| {
            iter.find(|(_, ancestor_slot)| *ancestor_slot == slot)
                .map(|(ancestor_block_root, _)| ancestor_block_root)
        })
    }

    /// Iterates across all `(state_root, slot)` pairs from the head of the chain (inclusive) to
    /// the earliest reachable ancestor (may or may not be genesis).
    ///
    /// ## Notes
    ///
    /// `slot` always decreases by `1`.
    /// - Iterator returns `(Hash256, Slot)`.
    /// - As this iterator starts at the `head` of the chain (viz., the best block), the first slot
    ///     returned may be earlier than the wall-clock slot.
    pub fn rev_iter_state_roots(
        &self,
    ) -> Result<impl Iterator<Item = Result<(Hash256, Slot), Error>>, Error> {
        let head = self.head()?;
        let slot = head.beacon_state.slot;
        let iter = StateRootsIterator::owned(self.store.clone(), head.beacon_state);
        let iter = std::iter::once(Ok((head.beacon_state_root, slot)))
            .chain(iter)
            .map(|result| result.map_err(Into::into));
        Ok(iter)
    }

    /// As for `rev_iter_state_roots` but starting from an arbitrary `BeaconState`.
    pub fn rev_iter_state_roots_from<'a>(
        &self,
        state_root: Hash256,
        state: &'a BeaconState<T::EthSpec>,
    ) -> impl Iterator<Item = Result<(Hash256, Slot), Error>> + 'a {
        std::iter::once(Ok((state_root, state.slot)))
            .chain(StateRootsIterator::new(self.store.clone(), state))
            .map(|result| result.map_err(Into::into))
    }

    /// Returns the block at the given slot, if any. Only returns blocks in the canonical chain.
    ///
    /// ## Errors
    ///
    /// May return a database error.
    pub fn block_at_slot(
        &self,
        slot: Slot,
    ) -> Result<Option<SignedBeaconBlock<T::EthSpec>>, Error> {
        let root = process_results(self.rev_iter_block_roots()?, |mut iter| {
            iter.find(|(_, this_slot)| *this_slot == slot)
                .map(|(root, _)| root)
        })?;

        if let Some(block_root) = root {
            Ok(self.store.get_item(&block_root)?)
        } else {
            Ok(None)
        }
    }

    /// Returns the block at the given slot, if any. Only returns blocks in the canonical chain.
    ///
    /// ## Errors
    ///
    /// May return a database error.
    pub fn state_root_at_slot(&self, slot: Slot) -> Result<Option<Hash256>, Error> {
        process_results(self.rev_iter_state_roots()?, |mut iter| {
            iter.find(|(_, this_slot)| *this_slot == slot)
                .map(|(root, _)| root)
        })
    }

    /// Returns the block root at the given slot, if any. Only returns roots in the canonical chain.
    ///
    /// ## Errors
    ///
    /// May return a database error.
    pub fn block_root_at_slot(&self, slot: Slot) -> Result<Option<Hash256>, Error> {
        process_results(self.rev_iter_block_roots()?, |mut iter| {
            iter.find(|(_, this_slot)| *this_slot == slot)
                .map(|(root, _)| root)
        })
    }

    /// Returns the block at the given root, if any.
    ///
    /// ## Errors
    ///
    /// May return a database error.
    pub fn get_block(
        &self,
        block_root: &Hash256,
    ) -> Result<Option<SignedBeaconBlock<T::EthSpec>>, Error> {
        Ok(self.store.get_block(block_root)?)
    }

    /// Returns the state at the given root, if any.
    ///
    /// ## Errors
    ///
    /// May return a database error.
    pub fn get_state(
        &self,
        state_root: &Hash256,
        slot: Option<Slot>,
    ) -> Result<Option<BeaconState<T::EthSpec>>, Error> {
        Ok(self.store.get_state(state_root, slot)?)
    }

    /// Returns a `Checkpoint` representing the head block and state. Contains the "best block";
    /// the head of the canonical `BeaconChain`.
    ///
    /// It is important to note that the `beacon_state` returned may not match the present slot. It
    /// is the state as it was when the head block was received, which could be some slots prior to
    /// now.
    pub fn head(&self) -> Result<BeaconSnapshot<T::EthSpec>, Error> {
        self.with_head(|head| Ok(head.clone_with_only_committee_caches()))
    }

    /// Apply a function to the canonical head without cloning it.
    pub fn with_head<U>(
        &self,
        f: impl FnOnce(&BeaconSnapshot<T::EthSpec>) -> Result<U, Error>,
    ) -> Result<U, Error> {
        let head_lock = self
            .canonical_head
            .try_read_for(HEAD_LOCK_TIMEOUT)
            .ok_or_else(|| Error::CanonicalHeadLockTimeout)?;
        f(&head_lock)
    }

    /// Returns the beacon block root at the head of the canonical chain.
    ///
    /// See `Self::head` for more information.
    pub fn head_beacon_block_root(&self) -> Result<Hash256, Error> {
        self.with_head(|s| Ok(s.beacon_block_root))
    }

    /// Returns the beacon block at the head of the canonical chain.
    ///
    /// See `Self::head` for more information.
    pub fn head_beacon_block(&self) -> Result<SignedBeaconBlock<T::EthSpec>, Error> {
        self.with_head(|s| Ok(s.beacon_block.clone()))
    }

    /// Returns the beacon state at the head of the canonical chain.
    ///
    /// See `Self::head` for more information.
    pub fn head_beacon_state(&self) -> Result<BeaconState<T::EthSpec>, Error> {
        self.with_head(|s| {
            Ok(s.beacon_state
                .clone_with(CloneConfig::committee_caches_only()))
        })
    }

    /// Returns info representing the head block and state.
    ///
    /// A summarized version of `Self::head` that involves less cloning.
    pub fn head_info(&self) -> Result<HeadInfo, Error> {
        self.with_head(|head| {
            Ok(HeadInfo {
                slot: head.beacon_block.slot(),
                block_root: head.beacon_block_root,
                state_root: head.beacon_state_root,
                current_justified_checkpoint: head.beacon_state.current_justified_checkpoint,
                finalized_checkpoint: head.beacon_state.finalized_checkpoint,
                fork: head.beacon_state.fork,
                genesis_time: head.beacon_state.genesis_time,
                genesis_validators_root: head.beacon_state.genesis_validators_root,
            })
        })
    }

    /// Returns the current heads of the `BeaconChain`. For the canonical head, see `Self::head`.
    ///
    /// Returns `(block_root, block_slot)`.
    pub fn heads(&self) -> Vec<(Hash256, Slot)> {
        self.head_tracker.heads()
    }

    pub fn knows_head(&self, block_hash: &SignedBeaconBlockHash) -> bool {
        self.head_tracker.contains_head((*block_hash).into())
    }

    /// Returns the `BeaconState` at the given slot.
    ///
    /// Returns `None` when the state is not found in the database or there is an error skipping
    /// to a future state.
    pub fn state_at_slot(
        &self,
        slot: Slot,
        config: StateSkipConfig,
    ) -> Result<BeaconState<T::EthSpec>, Error> {
        let head_state = self.head()?.beacon_state;

        match slot.cmp(&head_state.slot) {
            Ordering::Equal => Ok(head_state),
            Ordering::Greater => {
                if slot > head_state.slot + T::EthSpec::slots_per_epoch() {
                    warn!(
                        self.log,
                        "Skipping more than an epoch";
                        "head_slot" => head_state.slot,
                        "request_slot" => slot
                    )
                }

                let start_slot = head_state.slot;
                let task_start = Instant::now();
                let max_task_runtime = Duration::from_millis(self.spec.milliseconds_per_slot);

                let head_state_slot = head_state.slot;
                let mut state = head_state;

                let skip_state_root = match config {
                    StateSkipConfig::WithStateRoots => None,
                    StateSkipConfig::WithoutStateRoots => Some(Hash256::zero()),
                };

                while state.slot < slot {
                    // Do not allow and forward state skip that takes longer than the maximum task duration.
                    //
                    // This is a protection against nodes doing too much work when they're not synced
                    // to a chain.
                    if task_start + max_task_runtime < Instant::now() {
                        return Err(Error::StateSkipTooLarge {
                            start_slot,
                            requested_slot: slot,
                            max_task_runtime,
                        });
                    }

                    // Note: supplying some `state_root` when it is known would be a cheap and easy
                    // optimization.
                    match per_slot_processing(&mut state, skip_state_root, &self.spec) {
                        Ok(_) => (),
                        Err(e) => {
                            warn!(
                                self.log,
                                "Unable to load state at slot";
                                "error" => format!("{:?}", e),
                                "head_slot" => head_state_slot,
                                "requested_slot" => slot
                            );
                            return Err(Error::NoStateForSlot(slot));
                        }
                    };
                }
                Ok(state)
            }
            Ordering::Less => {
                let state_root = process_results(self.rev_iter_state_roots()?, |iter| {
                    iter.take_while(|(_, current_slot)| *current_slot >= slot)
                        .find(|(_, current_slot)| *current_slot == slot)
                        .map(|(root, _slot)| root)
                })?
                .ok_or_else(|| Error::NoStateForSlot(slot))?;

                Ok(self
                    .get_state(&state_root, Some(slot))?
                    .ok_or_else(|| Error::NoStateForSlot(slot))?)
            }
        }
    }

    /// Returns the `BeaconState` the current slot (viz., `self.slot()`).
    ///
    ///  - A reference to the head state (note: this keeps a read lock on the head, try to use
    ///  sparingly).
    ///  - The head state, but with skipped slots (for states later than the head).
    ///
    ///  Returns `None` when there is an error skipping to a future state or the slot clock cannot
    ///  be read.
    pub fn wall_clock_state(&self) -> Result<BeaconState<T::EthSpec>, Error> {
        self.state_at_slot(self.slot()?, StateSkipConfig::WithStateRoots)
    }

    /// Returns the slot of the highest block in the canonical chain.
    pub fn best_slot(&self) -> Result<Slot, Error> {
        self.canonical_head
            .try_read_for(HEAD_LOCK_TIMEOUT)
            .map(|head| head.beacon_block.slot())
            .ok_or_else(|| Error::CanonicalHeadLockTimeout)
    }

    /// Returns the validator index (if any) for the given public key.
    ///
    /// ## Notes
    ///
    /// This query uses the `validator_pubkey_cache` which contains _all_ validators ever seen,
    /// even if those validators aren't included in the head state. It is important to remember
    /// that just because a validator exists here, it doesn't necessarily exist in all
    /// `BeaconStates`.
    ///
    /// ## Errors
    ///
    /// May return an error if acquiring a read-lock on the `validator_pubkey_cache` times out.
    pub fn validator_index(&self, pubkey: &PublicKeyBytes) -> Result<Option<usize>, Error> {
        let pubkey_cache = self
            .validator_pubkey_cache
            .try_read_for(VALIDATOR_PUBKEY_CACHE_LOCK_TIMEOUT)
            .ok_or_else(|| Error::ValidatorPubkeyCacheLockTimeout)?;

        Ok(pubkey_cache.get_index(pubkey))
    }

    /// Returns the validator pubkey (if any) for the given validator index.
    ///
    /// ## Notes
    ///
    /// This query uses the `validator_pubkey_cache` which contains _all_ validators ever seen,
    /// even if those validators aren't included in the head state. It is important to remember
    /// that just because a validator exists here, it doesn't necessarily exist in all
    /// `BeaconStates`.
    ///
    /// ## Errors
    ///
    /// May return an error if acquiring a read-lock on the `validator_pubkey_cache` times out.
    pub fn validator_pubkey(&self, validator_index: usize) -> Result<Option<PublicKey>, Error> {
        let pubkey_cache = self
            .validator_pubkey_cache
            .try_read_for(VALIDATOR_PUBKEY_CACHE_LOCK_TIMEOUT)
            .ok_or_else(|| Error::ValidatorPubkeyCacheLockTimeout)?;

        Ok(pubkey_cache.get(validator_index).cloned())
    }

    /// Returns the block canonical root of the current canonical chain at a given slot.
    ///
    /// Returns `None` if the given slot doesn't exist in the chain.
    pub fn root_at_slot(&self, target_slot: Slot) -> Result<Option<Hash256>, Error> {
        process_results(self.rev_iter_block_roots()?, |mut iter| {
            iter.find(|(_, slot)| *slot == target_slot)
                .map(|(root, _)| root)
        })
    }

    /// Returns the block canonical root of the current canonical chain at a given slot, starting from the given state.
    ///
    /// Returns `None` if the given slot doesn't exist in the chain.
    pub fn root_at_slot_from_state(
        &self,
        target_slot: Slot,
        beacon_block_root: Hash256,
        state: &BeaconState<T::EthSpec>,
    ) -> Result<Option<Hash256>, Error> {
        let iter = BlockRootsIterator::new(self.store.clone(), state);
        let iter_with_head = std::iter::once(Ok((beacon_block_root, state.slot)))
            .chain(iter)
            .map(|result| result.map_err(|e| e.into()));

        process_results(iter_with_head, |mut iter| {
            iter.find(|(_, slot)| *slot == target_slot)
                .map(|(root, _)| root)
        })
    }

    /// Returns the block proposer for a given slot.
    ///
    /// Information is read from the present `beacon_state` shuffling, only information from the
    /// present epoch is available.
    pub fn block_proposer(&self, slot: Slot) -> Result<usize, Error> {
        let epoch = |slot: Slot| slot.epoch(T::EthSpec::slots_per_epoch());
        let head_state = &self.head()?.beacon_state;

        let mut state = if epoch(slot) == epoch(head_state.slot) {
            self.head()?.beacon_state
        } else {
            // The block proposer shuffling is not affected by the state roots, so we don't need to
            // calculate them.
            self.state_at_slot(slot, StateSkipConfig::WithoutStateRoots)?
        };

        state.build_committee_cache(RelativeEpoch::Current, &self.spec)?;

        if epoch(state.slot) != epoch(slot) {
            return Err(Error::InvariantViolated(format!(
                "Epochs in consistent in proposer lookup: state: {}, requested: {}",
                epoch(state.slot),
                epoch(slot)
            )));
        }

        state
            .get_beacon_proposer_index(slot, &self.spec)
            .map_err(Into::into)
    }

    /// Returns the attestation duties for a given validator index.
    ///
    /// Information is read from the current state, so only information from the present and prior
    /// epoch is available.
    pub fn validator_attestation_duty(
        &self,
        validator_index: usize,
        epoch: Epoch,
    ) -> Result<Option<AttestationDuty>, Error> {
        let head_block_root = self.head_beacon_block_root()?;

        self.with_committee_cache(head_block_root, epoch, |committee_cache| {
            Ok(committee_cache.get_attestation_duties(validator_index))
        })
    }

    /// Returns an aggregated `Attestation`, if any, that has a matching `attestation.data`.
    ///
    /// The attestation will be obtained from `self.naive_aggregation_pool`.
    pub fn get_aggregated_attestation(
        &self,
        data: &AttestationData,
    ) -> Option<Attestation<T::EthSpec>> {
        self.naive_aggregation_pool.read().get(data)
    }

    /// Returns an aggregated `Attestation`, if any, that has a matching
    /// `attestation.data.tree_hash_root()`.
    ///
    /// The attestation will be obtained from `self.naive_aggregation_pool`.
    pub fn get_aggregated_attestation_by_slot_and_root(
        &self,
        slot: Slot,
        attestation_data_root: &Hash256,
    ) -> Option<Attestation<T::EthSpec>> {
        self.naive_aggregation_pool
            .read()
            .get_by_slot_and_root(slot, attestation_data_root)
    }

    /// Produce an unaggregated `Attestation` that is valid for the given `slot` and `index`.
    ///
    /// The produced `Attestation` will not be valid until it has been signed by exactly one
    /// validator that is in the committee for `slot` and `index` in the canonical chain.
    ///
    /// Always attests to the canonical chain.
    pub fn produce_unaggregated_attestation(
        &self,
        slot: Slot,
        index: CommitteeIndex,
    ) -> Result<Attestation<T::EthSpec>, Error> {
        // Note: we're taking a lock on the head. The work involved here should be trivial enough
        // that the lock should not be held for long.
        let head = self
            .canonical_head
            .try_read_for(HEAD_LOCK_TIMEOUT)
            .ok_or_else(|| Error::CanonicalHeadLockTimeout)?;

        if slot >= head.beacon_block.slot() {
            self.produce_unaggregated_attestation_for_block(
                slot,
                index,
                head.beacon_block_root,
                Cow::Borrowed(&head.beacon_state),
            )
        } else {
            // Note: this method will fail if `slot` is more than `state.block_roots.len()` slots
            // prior to the head.
            //
            // This seems reasonable, producing an attestation at a slot so far
            // in the past seems useless, definitely in mainnet spec. In minimal spec, when the
            // block roots only contain two epochs of history, it's possible that you will fail to
            // produce an attestation that would be valid to be included in a block. Given that
            // minimal is only for testing, I think this is fine.
            //
            // It is important to note that what's _not_ allowed here is attesting to a slot in the
            // past. You can still attest to a block an arbitrary distance in the past, just not as
            // if you are in a slot in the past.
            let beacon_block_root = *head.beacon_state.get_block_root(slot)?;
            let state_root = *head.beacon_state.get_state_root(slot)?;

            // Avoid holding a lock on the head whilst doing database reads. Good boi functions
            // don't hog locks.
            drop(head);

            let mut state = self
                .get_state(&state_root, Some(slot))?
                .ok_or_else(|| Error::MissingBeaconState(state_root))?;

            state.build_committee_cache(RelativeEpoch::Current, &self.spec)?;

            self.produce_unaggregated_attestation_for_block(
                slot,
                index,
                beacon_block_root,
                Cow::Owned(state),
            )
        }
    }

    /// Produces an "unaggregated" attestation for the given `slot` and `index` that attests to
    /// `beacon_block_root`. The provided `state` should match the `block.state_root` for the
    /// `block` identified by `beacon_block_root`.
    ///
    /// The attestation doesn't _really_ have anything about it that makes it unaggregated per say,
    /// however this function is only required in the context of forming an unaggregated
    /// attestation. It would be an (undetectable) violation of the protocol to create a
    /// `SignedAggregateAndProof` based upon the output of this function.
    pub fn produce_unaggregated_attestation_for_block(
        &self,
        slot: Slot,
        index: CommitteeIndex,
        beacon_block_root: Hash256,
        mut state: Cow<BeaconState<T::EthSpec>>,
    ) -> Result<Attestation<T::EthSpec>, Error> {
        let epoch = slot.epoch(T::EthSpec::slots_per_epoch());

        if state.slot > slot {
            return Err(Error::CannotAttestToFutureState);
        } else if state.current_epoch() < epoch {
            let mut_state = state.to_mut();
            while mut_state.current_epoch() < epoch {
                // Note: here we provide `Hash256::zero()` as the root of the current state. This
                // has the effect of setting the values of all historic state roots to the zero
                // hash. This is an optimization, we don't need the state roots so why calculate
                // them?
                per_slot_processing(mut_state, Some(Hash256::zero()), &self.spec)?;
            }
            mut_state.build_committee_cache(RelativeEpoch::Current, &self.spec)?;
        }

        let committee_len = state.get_beacon_committee(slot, index)?.committee.len();

        let target_slot = epoch.start_slot(T::EthSpec::slots_per_epoch());
        let target_root = if state.slot <= target_slot {
            beacon_block_root
        } else {
            *state.get_block_root(target_slot)?
        };

        Ok(Attestation {
            aggregation_bits: BitList::with_capacity(committee_len)?,
            data: AttestationData {
                slot,
                index,
                beacon_block_root,
                source: state.current_justified_checkpoint,
                target: Checkpoint {
                    epoch,
                    root: target_root,
                },
            },
            signature: AggregateSignature::empty(),
        })
    }

    /// Accepts some `Attestation` from the network and attempts to verify it, returning `Ok(_)` if
    /// it is valid to be (re)broadcast on the gossip network.
    ///
    /// The attestation must be "unaggregated", that is it must have exactly one
    /// aggregation bit set.
    pub fn verify_unaggregated_attestation_for_gossip(
        &self,
        attestation: Attestation<T::EthSpec>,
        subnet_id: Option<SubnetId>,
    ) -> Result<VerifiedUnaggregatedAttestation<T>, AttestationError> {
        metrics::inc_counter(&metrics::UNAGGREGATED_ATTESTATION_PROCESSING_REQUESTS);
        let _timer =
            metrics::start_timer(&metrics::UNAGGREGATED_ATTESTATION_GOSSIP_VERIFICATION_TIMES);

        VerifiedUnaggregatedAttestation::verify(attestation, subnet_id, self).map(|v| {
            metrics::inc_counter(&metrics::UNAGGREGATED_ATTESTATION_PROCESSING_SUCCESSES);
            v
        })
    }

    /// Accepts some `SignedAggregateAndProof` from the network and attempts to verify it,
    /// returning `Ok(_)` if it is valid to be (re)broadcast on the gossip network.
    pub fn verify_aggregated_attestation_for_gossip(
        &self,
        signed_aggregate: SignedAggregateAndProof<T::EthSpec>,
    ) -> Result<VerifiedAggregatedAttestation<T>, AttestationError> {
        metrics::inc_counter(&metrics::AGGREGATED_ATTESTATION_PROCESSING_REQUESTS);
        let _timer =
            metrics::start_timer(&metrics::AGGREGATED_ATTESTATION_GOSSIP_VERIFICATION_TIMES);

        VerifiedAggregatedAttestation::verify(signed_aggregate, self).map(|v| {
            metrics::inc_counter(&metrics::AGGREGATED_ATTESTATION_PROCESSING_SUCCESSES);
            v
        })
    }

    /// Accepts some attestation-type object and attempts to verify it in the context of fork
    /// choice. If it is valid it is applied to `self.fork_choice`.
    ///
    /// Common items that implement `SignatureVerifiedAttestation`:
    ///
    /// - `VerifiedUnaggregatedAttestation`
    /// - `VerifiedAggregatedAttestation`
    pub fn apply_attestation_to_fork_choice<'a>(
        &self,
        verified: &'a impl SignatureVerifiedAttestation<T>,
    ) -> Result<(), Error> {
        let _timer = metrics::start_timer(&metrics::FORK_CHOICE_PROCESS_ATTESTATION_TIMES);

        self.fork_choice
            .write()
            .on_attestation(self.slot()?, verified.indexed_attestation())
            .map_err(Into::into)
    }

    /// Accepts an `VerifiedUnaggregatedAttestation` and attempts to apply it to the "naive
    /// aggregation pool".
    ///
    /// The naive aggregation pool is used by local validators to produce
    /// `SignedAggregateAndProof`.
    ///
    /// If the attestation is too old (low slot) to be included in the pool it is simply dropped
    /// and no error is returned.
    pub fn add_to_naive_aggregation_pool(
        &self,
        unaggregated_attestation: VerifiedUnaggregatedAttestation<T>,
    ) -> Result<VerifiedUnaggregatedAttestation<T>, AttestationError> {
        let _timer = metrics::start_timer(&metrics::ATTESTATION_PROCESSING_APPLY_TO_AGG_POOL);

        let attestation = unaggregated_attestation.attestation();

        match self.naive_aggregation_pool.write().insert(attestation) {
            Ok(outcome) => trace!(
                self.log,
                "Stored unaggregated attestation";
                "outcome" => format!("{:?}", outcome),
                "index" => attestation.data.index,
                "slot" => attestation.data.slot.as_u64(),
            ),
            Err(NaiveAggregationError::SlotTooLow {
                slot,
                lowest_permissible_slot,
            }) => {
                trace!(
                    self.log,
                    "Refused to store unaggregated attestation";
                    "lowest_permissible_slot" => lowest_permissible_slot.as_u64(),
                    "slot" => slot.as_u64(),
                );
            }
            Err(e) => {
                error!(
                        self.log,
                        "Failed to store unaggregated attestation";
                        "error" => format!("{:?}", e),
                        "index" => attestation.data.index,
                        "slot" => attestation.data.slot.as_u64(),
                );
                return Err(Error::from(e).into());
            }
        };

        Ok(unaggregated_attestation)
    }

    /// Accepts a `VerifiedAggregatedAttestation` and attempts to apply it to `self.op_pool`.
    ///
    /// The op pool is used by local block producers to pack blocks with operations.
    pub fn add_to_block_inclusion_pool(
        &self,
        signed_aggregate: VerifiedAggregatedAttestation<T>,
    ) -> Result<VerifiedAggregatedAttestation<T>, AttestationError> {
        let _timer = metrics::start_timer(&metrics::ATTESTATION_PROCESSING_APPLY_TO_OP_POOL);

        // If there's no eth1 chain then it's impossible to produce blocks and therefore
        // useless to put things in the op pool.
        if self.eth1_chain.is_some() {
            let fork = self
                .canonical_head
                .try_read_for(HEAD_LOCK_TIMEOUT)
                .ok_or_else(|| Error::CanonicalHeadLockTimeout)?
                .beacon_state
                .fork;

            self.op_pool
                .insert_attestation(
                    // TODO: address this clone.
                    signed_aggregate.attestation().clone(),
                    &fork,
                    self.genesis_validators_root,
                    &self.spec,
                )
                .map_err(Error::from)?;
        }

        Ok(signed_aggregate)
    }

    /// Check that the shuffling at `block_root` is equal to one of the shufflings of `state`.
    ///
    /// The `target_epoch` argument determines which shuffling to check compatibility with, it
    /// should be equal to the current or previous epoch of `state`, or else `false` will be
    /// returned.
    ///
    /// The compatibility check is designed to be fast: we check that the block that
    /// determined the RANDAO mix for the `target_epoch` matches the ancestor of the block
    /// identified by `block_root` (at that slot).
    pub fn shuffling_is_compatible(
        &self,
        block_root: &Hash256,
        target_epoch: Epoch,
        state: &BeaconState<T::EthSpec>,
    ) -> bool {
        let slots_per_epoch = T::EthSpec::slots_per_epoch();
        let shuffling_lookahead = 1 + self.spec.min_seed_lookahead.as_u64();

        // Shuffling can't have changed if we're in the first few epochs
        if state.current_epoch() < shuffling_lookahead {
            return true;
        }

        // Otherwise the shuffling is determined by the block at the end of the target epoch
        // minus the shuffling lookahead (usually 2). We call this the "pivot".
        let pivot_slot =
            if target_epoch == state.previous_epoch() || target_epoch == state.current_epoch() {
                (target_epoch - shuffling_lookahead).end_slot(slots_per_epoch)
            } else {
                return false;
            };

        let state_pivot_block_root = match state.get_block_root(pivot_slot) {
            Ok(root) => *root,
            Err(e) => {
                warn!(
                    &self.log,
                    "Missing pivot block root for attestation";
                    "slot" => pivot_slot,
                    "error" => format!("{:?}", e),
                );
                return false;
            }
        };

        // Use fork choice's view of the block DAG to quickly evaluate whether the attestation's
        // pivot block is the same as the current state's pivot block. If it is, then the
        // attestation's shuffling is the same as the current state's.
        // To account for skipped slots, find the first block at *or before* the pivot slot.
        let fork_choice_lock = self.fork_choice.read();
        let pivot_block_root = fork_choice_lock
            .proto_array()
            .core_proto_array()
            .iter_block_roots(block_root)
            .find(|(_, slot)| *slot <= pivot_slot)
            .map(|(block_root, _)| block_root);
        drop(fork_choice_lock);

        match pivot_block_root {
            Some(root) => root == state_pivot_block_root,
            None => {
                debug!(
                    &self.log,
                    "Discarding attestation because of missing ancestor";
                    "pivot_slot" => pivot_slot.as_u64(),
                    "block_root" => format!("{:?}", block_root),
                );
                false
            }
        }
    }

    /// Verify a voluntary exit before allowing it to propagate on the gossip network.
    pub fn verify_voluntary_exit_for_gossip(
        &self,
        exit: SignedVoluntaryExit,
    ) -> Result<ObservationOutcome<SignedVoluntaryExit>, Error> {
        // NOTE: this could be more efficient if it avoided cloning the head state
        let wall_clock_state = self.wall_clock_state()?;
        Ok(self
            .observed_voluntary_exits
            .verify_and_observe(exit, &wall_clock_state, &self.spec)?)
    }

    /// Accept a pre-verified exit and queue it for inclusion in an appropriate block.
    pub fn import_voluntary_exit(&self, exit: SigVerifiedOp<SignedVoluntaryExit>) {
        if self.eth1_chain.is_some() {
            self.op_pool.insert_voluntary_exit(exit)
        }
    }

    /// Verify a proposer slashing before allowing it to propagate on the gossip network.
    pub fn verify_proposer_slashing_for_gossip(
        &self,
        proposer_slashing: ProposerSlashing,
    ) -> Result<ObservationOutcome<ProposerSlashing>, Error> {
        let wall_clock_state = self.wall_clock_state()?;
        Ok(self.observed_proposer_slashings.verify_and_observe(
            proposer_slashing,
            &wall_clock_state,
            &self.spec,
        )?)
    }

    /// Accept some proposer slashing and queue it for inclusion in an appropriate block.
    pub fn import_proposer_slashing(&self, proposer_slashing: SigVerifiedOp<ProposerSlashing>) {
        if self.eth1_chain.is_some() {
            self.op_pool.insert_proposer_slashing(proposer_slashing)
        }
    }

    /// Verify an attester slashing before allowing it to propagate on the gossip network.
    pub fn verify_attester_slashing_for_gossip(
        &self,
        attester_slashing: AttesterSlashing<T::EthSpec>,
    ) -> Result<ObservationOutcome<AttesterSlashing<T::EthSpec>>, Error> {
        let wall_clock_state = self.wall_clock_state()?;
        Ok(self.observed_attester_slashings.verify_and_observe(
            attester_slashing,
            &wall_clock_state,
            &self.spec,
        )?)
    }

    /// Accept some attester slashing and queue it for inclusion in an appropriate block.
    pub fn import_attester_slashing(
        &self,
        attester_slashing: SigVerifiedOp<AttesterSlashing<T::EthSpec>>,
    ) -> Result<(), Error> {
        if self.eth1_chain.is_some() {
            self.op_pool
                .insert_attester_slashing(attester_slashing, self.head_info()?.fork)
        }
        Ok(())
    }

    /// Attempt to verify and import a chain of blocks to `self`.
    ///
    /// The provided blocks _must_ each reference the previous block via `block.parent_root` (i.e.,
    /// be a chain). An error will be returned if this is not the case.
    ///
    /// This operation is not atomic; if one of the blocks in the chain is invalid then some prior
    /// blocks might be imported.
    ///
    /// This method is generally much more efficient than importing each block using
    /// `Self::process_block`.
    pub fn process_chain_segment(
        &self,
        chain_segment: Vec<SignedBeaconBlock<T::EthSpec>>,
    ) -> ChainSegmentResult<T::EthSpec> {
        let mut filtered_chain_segment = Vec::with_capacity(chain_segment.len());
        let mut imported_blocks = 0;

        // Produce a list of the parent root and slot of the child of each block.
        //
        // E.g., `children[0] == (chain_segment[1].parent_root(), chain_segment[1].slot())`
        let children = chain_segment
            .iter()
            .skip(1)
            .map(|block| (block.parent_root(), block.slot()))
            .collect::<Vec<_>>();

        for (i, block) in chain_segment.into_iter().enumerate() {
            let block_root = get_block_root(&block);

            if let Some((child_parent_root, child_slot)) = children.get(i) {
                // If this block has a child in this chain segment, ensure that its parent root matches
                // the root of this block.
                //
                // Without this check it would be possible to have a block verified using the
                // incorrect shuffling. That would be bad, mmkay.
                if block_root != *child_parent_root {
                    return ChainSegmentResult::Failed {
                        imported_blocks,
                        error: BlockError::NonLinearParentRoots,
                    };
                }

                // Ensure that the slots are strictly increasing throughout the chain segment.
                if *child_slot <= block.slot() {
                    return ChainSegmentResult::Failed {
                        imported_blocks,
                        error: BlockError::NonLinearSlots,
                    };
                }
            }

            match check_block_relevancy(&block, Some(block_root), self) {
                // If the block is relevant, add it to the filtered chain segment.
                Ok(_) => filtered_chain_segment.push((block_root, block)),
                // If the block is already known, simply ignore this block.
                Err(BlockError::BlockIsAlreadyKnown) => continue,
                // If the block is the genesis block, simply ignore this block.
                Err(BlockError::GenesisBlock) => continue,
                // If the block is is for a finalized slot, simply ignore this block.
                //
                // The block is either:
                //
                // 1. In the canonical finalized chain.
                // 2. In some non-canonical chain at a slot that has been finalized already.
                //
                // In the case of (1), there's no need to re-import and later blocks in this
                // segement might be useful.
                //
                // In the case of (2), skipping the block is valid since we should never import it.
                // However, we will potentially get a `ParentUnknown` on a later block. The sync
                // protocol will need to ensure this is handled gracefully.
                Err(BlockError::WouldRevertFinalizedSlot { .. }) => continue,
                // The block has a known parent that does not descend from the finalized block.
                // There is no need to process this block or any children.
                Err(BlockError::NotFinalizedDescendant { block_parent_root }) => {
                    return ChainSegmentResult::Failed {
                        imported_blocks,
                        error: BlockError::NotFinalizedDescendant { block_parent_root },
                    };
                }
                // If there was an error whilst determining if the block was invalid, return that
                // error.
                Err(BlockError::BeaconChainError(e)) => {
                    return ChainSegmentResult::Failed {
                        imported_blocks,
                        error: BlockError::BeaconChainError(e),
                    };
                }
                // If the block was decided to be irrelevant for any other reason, don't include
                // this block or any of it's children in the filtered chain segment.
                _ => break,
            }
        }

        while let Some((_root, block)) = filtered_chain_segment.first() {
            // Determine the epoch of the first block in the remaining segment.
            let start_epoch = block.slot().epoch(T::EthSpec::slots_per_epoch());

            // The `last_index` indicates the position of the last block that is in the current
            // epoch of `start_epoch`.
            let last_index = filtered_chain_segment
                .iter()
                .position(|(_root, block)| {
                    block.slot().epoch(T::EthSpec::slots_per_epoch()) > start_epoch
                })
                .unwrap_or_else(|| filtered_chain_segment.len());

            // Split off the first section blocks that are all either within the current epoch of
            // the first block. These blocks can all be signature-verified with the same
            // `BeaconState`.
            let mut blocks = filtered_chain_segment.split_off(last_index);
            std::mem::swap(&mut blocks, &mut filtered_chain_segment);

            // Verify the signature of the blocks, returning early if the signature is invalid.
            let signature_verified_blocks = match signature_verify_chain_segment(blocks, self) {
                Ok(blocks) => blocks,
                Err(error) => {
                    return ChainSegmentResult::Failed {
                        imported_blocks,
                        error,
                    };
                }
            };

            // Import the blocks into the chain.
            for signature_verified_block in signature_verified_blocks {
                match self.process_block(signature_verified_block) {
                    Ok(_) => imported_blocks += 1,
                    Err(error) => {
                        return ChainSegmentResult::Failed {
                            imported_blocks,
                            error,
                        };
                    }
                }
            }
        }

        ChainSegmentResult::Successful { imported_blocks }
    }

    /// Returns `Ok(GossipVerifiedBlock)` if the supplied `block` should be forwarded onto the
    /// gossip network. The block is not imported into the chain, it is just partially verified.
    ///
    /// The returned `GossipVerifiedBlock` should be provided to `Self::process_block` immediately
    /// after it is returned, unless some other circumstance decides it should not be imported at
    /// all.
    ///
    /// ## Errors
    ///
    /// Returns an `Err` if the given block was invalid, or an error was encountered during
    pub fn verify_block_for_gossip(
        &self,
        block: SignedBeaconBlock<T::EthSpec>,
    ) -> Result<GossipVerifiedBlock<T>, BlockError<T::EthSpec>> {
        let slot = block.message.slot;
        let graffiti_string = block.message.body.graffiti.as_utf8_lossy();

        match GossipVerifiedBlock::new(block, self) {
            Ok(verified) => {
                debug!(
                    self.log,
                    "Successfully processed gossip block";
                    "graffiti" => graffiti_string,
                    "slot" => slot,
                    "root" => format!("{:?}", verified.block_root()),
                );

                Ok(verified)
            }
            Err(e) => {
                debug!(
                    self.log,
                    "Rejected gossip block";
                    "error" => e.to_string(),
                    "graffiti" => graffiti_string,
                    "slot" => slot,
                );

                Err(e)
            }
        }
    }

    /// Returns `Ok(block_root)` if the given `unverified_block` was successfully verified and
    /// imported into the chain.
    ///
    /// Items that implement `IntoFullyVerifiedBlock` include:
    ///
    /// - `SignedBeaconBlock`
    /// - `GossipVerifiedBlock`
    ///
    /// ## Errors
    ///
    /// Returns an `Err` if the given block was invalid, or an error was encountered during
    /// verification.
    pub fn process_block<B: IntoFullyVerifiedBlock<T>>(
        &self,
        unverified_block: B,
    ) -> Result<Hash256, BlockError<T::EthSpec>> {
        // Start the Prometheus timer.
        let _full_timer = metrics::start_timer(&metrics::BLOCK_PROCESSING_TIMES);

        // Increment the Prometheus counter for block processing requests.
        metrics::inc_counter(&metrics::BLOCK_PROCESSING_REQUESTS);

        // Clone the block so we can provide it to the event handler.
        let block = unverified_block.block().clone();

        // A small closure to group the verification and import errors.
        let import_block = |unverified_block: B| -> Result<Hash256, BlockError<T::EthSpec>> {
            let fully_verified = unverified_block.into_fully_verified_block(self)?;
            self.import_block(fully_verified)
        };

        // Verify and import the block.
        match import_block(unverified_block) {
            // The block was successfully verified and imported. Yay.
            Ok(block_root) => {
                trace!(
                    self.log,
                    "Beacon block imported";
                    "block_root" => format!("{:?}", block_root),
                    "block_slot" => format!("{:?}", block.slot().as_u64()),
                );

                // Increment the Prometheus counter for block processing successes.
                metrics::inc_counter(&metrics::BLOCK_PROCESSING_SUCCESSES);

                let _ = self.event_handler.register(EventKind::BeaconBlockImported {
                    block_root,
                    block: Box::new(block),
                });

                Ok(block_root)
            }
            // There was an error whilst attempting to verify and import the block. The block might
            // be partially verified or partially imported.
            Err(BlockError::BeaconChainError(e)) => {
                crit!(
                    self.log,
                    "Beacon block processing error";
                    "error" => format!("{:?}", e),
                );

                let _ = self.event_handler.register(EventKind::BeaconBlockRejected {
                    reason: format!("Internal error: {:?}", e),
                    block: Box::new(block),
                });

                Err(BlockError::BeaconChainError(e))
            }
            // The block failed verification.
            Err(other) => {
                trace!(
                    self.log,
                    "Beacon block rejected";
                    "reason" => other.to_string(),
                );

                let _ = self.event_handler.register(EventKind::BeaconBlockRejected {
                    reason: format!("Invalid block: {}", other),
                    block: Box::new(block),
                });

                Err(other)
            }
        }
    }

    /// Accepts a fully-verified block and imports it into the chain without performing any
    /// additional verification.
    ///
    /// An error is returned if the block was unable to be imported. It may be partially imported
    /// (i.e., this function is not atomic).
    fn import_block(
        &self,
        fully_verified_block: FullyVerifiedBlock<T>,
    ) -> Result<Hash256, BlockError<T::EthSpec>> {
        let signed_block = fully_verified_block.block;
        let block_root = fully_verified_block.block_root;
        let mut state = fully_verified_block.state;
        let current_slot = self.slot()?;
        let mut ops = fully_verified_block.confirmation_db_batch;

        let attestation_observation_timer =
            metrics::start_timer(&metrics::BLOCK_PROCESSING_ATTESTATION_OBSERVATION);

        // Iterate through the attestations in the block and register them as an "observed
        // attestation". This will stop us from propagating them on the gossip network.
        for a in &signed_block.message.body.attestations {
            match self.observed_attestations.observe_attestation(a, None) {
                // If the observation was successful or if the slot for the attestation was too
                // low, continue.
                //
                // We ignore `SlotTooLow` since this will be very common whilst syncing.
                Ok(_) | Err(AttestationObservationError::SlotTooLow { .. }) => {}
                Err(e) => return Err(BlockError::BeaconChainError(e.into())),
            }
        }

        metrics::stop_timer(attestation_observation_timer);

        // If there are new validators in this block, update our pubkey cache.
        //
        // We perform this _before_ adding the block to fork choice because the pubkey cache is
        // used by attestation processing which will only process an attestation if the block is
        // known to fork choice. This ordering ensure that the pubkey cache is always up-to-date.
        self.validator_pubkey_cache
            .try_write_for(VALIDATOR_PUBKEY_CACHE_LOCK_TIMEOUT)
            .ok_or_else(|| Error::ValidatorPubkeyCacheLockTimeout)?
            .import_new_pubkeys(&state)?;

        // For the current and next epoch of this state, ensure we have the shuffling from this
        // block in our cache.
        for relative_epoch in &[RelativeEpoch::Current, RelativeEpoch::Next] {
            let shuffling_id = ShufflingId::new(block_root, &state, *relative_epoch)?;

            let shuffling_is_cached = self
                .shuffling_cache
                .try_read_for(ATTESTATION_CACHE_LOCK_TIMEOUT)
                .ok_or_else(|| Error::AttestationCacheLockTimeout)?
                .contains(&shuffling_id);

            if !shuffling_is_cached {
                state.build_committee_cache(*relative_epoch, &self.spec)?;
                let committee_cache = state.committee_cache(*relative_epoch)?;
                self.shuffling_cache
                    .try_write_for(ATTESTATION_CACHE_LOCK_TIMEOUT)
                    .ok_or_else(|| Error::AttestationCacheLockTimeout)?
                    .insert(shuffling_id, committee_cache);
            }
        }

        let mut fork_choice = self.fork_choice.write();

        // Do not import a block that doesn't descend from the finalized root.
        let signed_block =
            check_block_is_finalized_descendant::<T, _>(signed_block, &fork_choice, &self.store)?;
        let block = &signed_block.message;

        // compare the existing finalized checkpoint with the incoming block's finalized checkpoint
        let old_finalized_checkpoint = fork_choice.finalized_checkpoint();
        let new_finalized_checkpoint = state.finalized_checkpoint;

        // Only perform the weak subjectivity check if it was configured.
        if let Some(wss_checkpoint) = self.config.weak_subjectivity_checkpoint {
            // This ensures we only perform the check once.
            if (old_finalized_checkpoint.epoch < wss_checkpoint.epoch)
                && (wss_checkpoint.epoch <= new_finalized_checkpoint.epoch)
            {
                if let Err(e) =
                    self.verify_weak_subjectivity_checkpoint(wss_checkpoint, block_root, &state)
                {
                    let mut shutdown_sender = self.shutdown_sender();
                    crit!(
                        self.log,
                        "Weak subjectivity checkpoint verification failed while importing block!";
                        "block_root" => format!("{:?}", block_root),
                        "parent_root" => format!("{:?}", block.parent_root),
                        "old_finalized_epoch" => format!("{:?}", old_finalized_checkpoint.epoch),
                        "new_finalized_epoch" => format!("{:?}", new_finalized_checkpoint.epoch),
                        "weak_subjectivity_epoch" => format!("{:?}", wss_checkpoint.epoch),
                        "error" => format!("{:?}", e),
                    );
                    crit!(self.log, "You must use the `--purge-db` flag to clear the database and restart sync. You may be on a hostile network.");
                    shutdown_sender.try_send("Weak subjectivity checkpoint verification failed. Provided block root is not a checkpoint.")
                        .map_err(|err|BlockError::BeaconChainError(BeaconChainError::WeakSubjectivtyShutdownError(err)))?;
                    return Err(BlockError::WeakSubjectivityConflict);
                }
            }
        }

        // Register the new block with the fork choice service.
        {
            let _fork_choice_block_timer =
                metrics::start_timer(&metrics::FORK_CHOICE_PROCESS_BLOCK_TIMES);
            fork_choice
                .on_block(current_slot, block, block_root, &state)
                .map_err(|e| BlockError::BeaconChainError(e.into()))?;
        }

        // Register each attestation in the block with the fork choice service.
        for attestation in &block.body.attestations[..] {
            let _fork_choice_attestation_timer =
                metrics::start_timer(&metrics::FORK_CHOICE_PROCESS_ATTESTATION_TIMES);

            let committee =
                state.get_beacon_committee(attestation.data.slot, attestation.data.index)?;
            let indexed_attestation = get_indexed_attestation(committee.committee, attestation)
                .map_err(|e| BlockError::BeaconChainError(e.into()))?;

            match fork_choice.on_attestation(current_slot, &indexed_attestation) {
                Ok(()) => Ok(()),
                // Ignore invalid attestations whilst importing attestations from a block. The
                // block might be very old and therefore the attestations useless to fork choice.
                Err(ForkChoiceError::InvalidAttestation(_)) => Ok(()),
                Err(e) => Err(BlockError::BeaconChainError(e.into())),
            }?;
        }

        metrics::observe(
            &metrics::OPERATIONS_PER_BLOCK_ATTESTATION,
            block.body.attestations.len() as f64,
        );

        let db_write_timer = metrics::start_timer(&metrics::BLOCK_PROCESSING_DB_WRITE);

        // Store the block and its state, and execute the confirmation batch for the intermediate
        // states, which will delete their temporary flags.
        ops.push(StoreOp::PutBlock(
            block_root,
            Box::new(signed_block.clone()),
        ));
        ops.push(StoreOp::PutState(block.state_root, &state));
        let txn_lock = self.store.hot_db.begin_rw_transaction();
        self.store.do_atomically(ops)?;
        drop(txn_lock);

        // The fork choice write-lock is dropped *after* the on-disk database has been updated.
        // This prevents inconsistency between the two at the expense of concurrency.
        drop(fork_choice);

        let parent_root = block.parent_root;
        let slot = block.slot;

        self.snapshot_cache
            .try_write_for(BLOCK_PROCESSING_CACHE_LOCK_TIMEOUT)
            .map(|mut snapshot_cache| {
                snapshot_cache.insert(BeaconSnapshot {
                    beacon_state: state,
                    beacon_state_root: signed_block.state_root(),
                    beacon_block: signed_block,
                    beacon_block_root: block_root,
                });
            })
            .unwrap_or_else(|| {
                error!(
                    self.log,
                    "Failed to obtain cache write lock";
                    "lock" => "snapshot_cache",
                    "task" => "process block"
                );
            });

        self.head_tracker
            .register_block(block_root, parent_root, slot);

        metrics::stop_timer(db_write_timer);

        metrics::inc_counter(&metrics::BLOCK_PROCESSING_SUCCESSES);

        Ok(block_root)
    }

    /// Produce a new block at the given `slot`.
    ///
    /// The produced block will not be inherently valid, it must be signed by a block producer.
    /// Block signing is out of the scope of this function and should be done by a separate program.
    pub fn produce_block(
        &self,
        randao_reveal: Signature,
        slot: Slot,
        validator_graffiti: Option<Graffiti>,
    ) -> Result<BeaconBlockAndState<T::EthSpec>, BlockProductionError> {
        let state = self
            .state_at_slot(slot - 1, StateSkipConfig::WithStateRoots)
            .map_err(|_| BlockProductionError::UnableToProduceAtSlot(slot))?;

        self.produce_block_on_state(state, slot, randao_reveal, validator_graffiti)
    }

    /// Produce a block for some `slot` upon the given `state`.
    ///
    /// Typically the `self.produce_block()` function should be used, instead of calling this
    /// function directly. This function is useful for purposefully creating forks or blocks at
    /// non-current slots.
    ///
    /// The given state will be advanced to the given `produce_at_slot`, then a block will be
    /// produced at that slot height.
    pub fn produce_block_on_state(
        &self,
        mut state: BeaconState<T::EthSpec>,
        produce_at_slot: Slot,
        randao_reveal: Signature,
        validator_graffiti: Option<Graffiti>,
    ) -> Result<BeaconBlockAndState<T::EthSpec>, BlockProductionError> {
        metrics::inc_counter(&metrics::BLOCK_PRODUCTION_REQUESTS);
        let timer = metrics::start_timer(&metrics::BLOCK_PRODUCTION_TIMES);

        let eth1_chain = self
            .eth1_chain
            .as_ref()
            .ok_or_else(|| BlockProductionError::NoEth1ChainConnection)?;

        // If required, transition the new state to the present slot.
        //
        // Note: supplying some `state_root` when it it is known would be a cheap and easy
        // optimization.
        while state.slot < produce_at_slot {
            per_slot_processing(&mut state, None, &self.spec)?;
        }

        state.build_committee_cache(RelativeEpoch::Current, &self.spec)?;

        let parent_root = if state.slot > 0 {
            *state
                .get_block_root(state.slot - 1)
                .map_err(|_| BlockProductionError::UnableToGetBlockRootFromState)?
        } else {
            state.latest_block_header.canonical_root()
        };

        let (proposer_slashings, attester_slashings) =
            self.op_pool.get_slashings(&state, &self.spec);

        let eth1_data = eth1_chain.eth1_data_for_block_production(&state, &self.spec)?;
        let deposits = eth1_chain
            .deposits_for_block_inclusion(&state, &eth1_data, &self.spec)?
            .into();

        // Map from attestation head block root to shuffling compatibility.
        // Used to memoize the `attestation_shuffling_is_compatible` function.
        let mut shuffling_filter_cache = HashMap::new();
        let attestation_filter = |att: &&Attestation<T::EthSpec>| -> bool {
            *shuffling_filter_cache
                .entry((att.data.beacon_block_root, att.data.target.epoch))
                .or_insert_with(|| {
                    self.shuffling_is_compatible(
                        &att.data.beacon_block_root,
                        att.data.target.epoch,
                        &state,
                    )
                })
        };

        // Iterate through the naive aggregation pool and ensure all the attestations from there
        // are included in the operation pool.
        for attestation in self.naive_aggregation_pool.read().iter() {
            if let Err(e) = self.op_pool.insert_attestation(
                attestation.clone(),
                &state.fork,
                state.genesis_validators_root,
                &self.spec,
            ) {
                // Don't stop block production if there's an error, just create a log.
                error!(
                    self.log,
                    "Attestation did not transfer to op pool";
                    "reason" => format!("{:?}", e)
                );
            }
        }

        // Override the beacon node's graffiti with graffiti from the validator, if present.
        let graffiti = match validator_graffiti {
            Some(graffiti) => graffiti,
            None => self.graffiti,
        };

        let mut block = SignedBeaconBlock {
            message: BeaconBlock {
                slot: state.slot,
                proposer_index: state.get_beacon_proposer_index(state.slot, &self.spec)? as u64,
                parent_root,
                state_root: Hash256::zero(),
                body: BeaconBlockBody {
                    randao_reveal,
                    eth1_data,
                    graffiti,
                    proposer_slashings: proposer_slashings.into(),
                    attester_slashings: attester_slashings.into(),
                    attestations: self
                        .op_pool
                        .get_attestations(&state, attestation_filter, &self.spec)
                        .map_err(BlockProductionError::OpPoolError)?
                        .into(),
                    deposits,
                    voluntary_exits: self.op_pool.get_voluntary_exits(&state, &self.spec).into(),
                },
            },
            // The block is not signed here, that is the task of a validator client.
            signature: Signature::empty(),
        };

        per_block_processing(
            &mut state,
            &block,
            None,
            BlockSignatureStrategy::NoVerification,
            &self.spec,
        )?;

        let state_root = state.update_tree_hash_cache()?;

        block.message.state_root = state_root;

        metrics::inc_counter(&metrics::BLOCK_PRODUCTION_SUCCESSES);
        metrics::stop_timer(timer);

        trace!(
            self.log,
            "Produced beacon block";
            "parent" => format!("{}", block.message.parent_root),
            "attestations" => block.message.body.attestations.len(),
            "slot" => block.message.slot
        );

        Ok((block.message, state))
    }

    /// Execute the fork choice algorithm and enthrone the result as the canonical head.
    pub fn fork_choice(&self) -> Result<(), Error> {
        metrics::inc_counter(&metrics::FORK_CHOICE_REQUESTS);
        let _timer = metrics::start_timer(&metrics::FORK_CHOICE_TIMES);

        let result = self.fork_choice_internal();

        if result.is_err() {
            metrics::inc_counter(&metrics::FORK_CHOICE_ERRORS);
        }

        result
    }

    fn fork_choice_internal(&self) -> Result<(), Error> {
        // Determine the root of the block that is the head of the chain.
        let beacon_block_root = self.fork_choice.write().get_head(self.slot()?)?;

        let current_head = self.head_info()?;
        let old_finalized_checkpoint = current_head.finalized_checkpoint;

        if beacon_block_root == current_head.block_root {
            return Ok(());
        }

        // At this point we know that the new head block is not the same as the previous one
        metrics::inc_counter(&metrics::FORK_CHOICE_CHANGED_HEAD);

        // Try and obtain the snapshot for `beacon_block_root` from the snapshot cache, falling
        // back to a database read if that fails.
        let new_head = self
            .snapshot_cache
            .try_read_for(BLOCK_PROCESSING_CACHE_LOCK_TIMEOUT)
            .and_then(|snapshot_cache| snapshot_cache.get_cloned(beacon_block_root))
            .map::<Result<_, Error>, _>(Ok)
            .unwrap_or_else(|| {
                let beacon_block = self
                    .get_block(&beacon_block_root)?
                    .ok_or_else(|| Error::MissingBeaconBlock(beacon_block_root))?;

                let beacon_state_root = beacon_block.state_root();
                let beacon_state: BeaconState<T::EthSpec> = self
                    .get_state(&beacon_state_root, Some(beacon_block.slot()))?
                    .ok_or_else(|| Error::MissingBeaconState(beacon_state_root))?;

                Ok(BeaconSnapshot {
                    beacon_block,
                    beacon_block_root,
                    beacon_state,
                    beacon_state_root,
                })
            })
            .and_then(|mut snapshot| {
                // Regardless of where we got the state from, attempt to build the committee
                // caches.
                snapshot
                    .beacon_state
                    .build_all_committee_caches(&self.spec)
                    .map_err(Into::into)
                    .map(|()| snapshot)
            })?;

        // Attempt to detect if the new head is not on the same chain as the previous block
        // (i.e., a re-org).
        //
        // Note: this will declare a re-org if we skip `SLOTS_PER_HISTORICAL_ROOT` blocks
        // between calls to fork choice without swapping between chains. This seems like an
        // extreme-enough scenario that a warning is fine.
        let is_reorg = current_head.block_root
            != new_head
                .beacon_state
                .get_block_root(current_head.slot)
                .map(|root| *root)
                .unwrap_or_else(|_| Hash256::random());

        if is_reorg {
            metrics::inc_counter(&metrics::FORK_CHOICE_REORG_COUNT);
            warn!(
                self.log,
                "Beacon chain re-org";
                "previous_head" => format!("{}", current_head.block_root),
                "previous_slot" => current_head.slot,
                "new_head_parent" => format!("{}", new_head.beacon_block.parent_root()),
                "new_head" => format!("{}", beacon_block_root),
                "new_slot" => new_head.beacon_block.slot()
            );
        } else {
            debug!(
                self.log,
                "Head beacon block";
                "justified_root" => format!("{}", new_head.beacon_state.current_justified_checkpoint.root),
                "justified_epoch" => new_head.beacon_state.current_justified_checkpoint.epoch,
                "finalized_root" => format!("{}", new_head.beacon_state.finalized_checkpoint.root),
                "finalized_epoch" => new_head.beacon_state.finalized_checkpoint.epoch,
                "root" => format!("{}", beacon_block_root),
                "slot" => new_head.beacon_block.slot(),
            );
        };

        let new_finalized_checkpoint = new_head.beacon_state.finalized_checkpoint;
        // State root of the finalized state on the epoch boundary, NOT the state
        // of the finalized block. We need to use an iterator in case the state is beyond
        // the reach of the new head's `state_roots` array.
        let new_finalized_slot = new_finalized_checkpoint
            .epoch
            .start_slot(T::EthSpec::slots_per_epoch());
        let new_finalized_state_root = process_results(
            StateRootsIterator::new(self.store.clone(), &new_head.beacon_state),
            |mut iter| {
                iter.find_map(|(state_root, slot)| {
                    if slot == new_finalized_slot {
                        Some(state_root)
                    } else {
                        None
                    }
                })
            },
        )?
        .ok_or_else(|| Error::MissingFinalizedStateRoot(new_finalized_slot))?;

        // It is an error to try to update to a head with a lesser finalized epoch.
        if new_finalized_checkpoint.epoch < old_finalized_checkpoint.epoch {
            return Err(Error::RevertedFinalizedEpoch {
                previous_epoch: old_finalized_checkpoint.epoch,
                new_epoch: new_finalized_checkpoint.epoch,
            });
        }

        if current_head.slot.epoch(T::EthSpec::slots_per_epoch())
            < new_head
                .beacon_state
                .slot
                .epoch(T::EthSpec::slots_per_epoch())
            || is_reorg
        {
            self.persist_head_and_fork_choice()?;
            self.op_pool.prune_attestations(self.epoch()?);
        }

        let update_head_timer = metrics::start_timer(&metrics::UPDATE_HEAD_TIMES);

        // Update the snapshot that stores the head of the chain at the time it received the
        // block.
        *self
            .canonical_head
            .try_write_for(HEAD_LOCK_TIMEOUT)
            .ok_or_else(|| Error::CanonicalHeadLockTimeout)? = new_head;

        metrics::stop_timer(update_head_timer);

        self.snapshot_cache
            .try_write_for(BLOCK_PROCESSING_CACHE_LOCK_TIMEOUT)
            .map(|mut snapshot_cache| {
                snapshot_cache.update_head(beacon_block_root);
            })
            .unwrap_or_else(|| {
                error!(
                    self.log,
                    "Failed to obtain cache write lock";
                    "lock" => "snapshot_cache",
                    "task" => "update head"
                );
            });

        if new_finalized_checkpoint.epoch != old_finalized_checkpoint.epoch {
            self.after_finalization(new_finalized_checkpoint, new_finalized_state_root)?;
        }

        let _ = self.event_handler.register(EventKind::BeaconHeadChanged {
            reorg: is_reorg,
            previous_head_beacon_block_root: current_head.block_root,
            current_head_beacon_block_root: beacon_block_root,
        });

        Ok(())
    }

    /// This function takes a configured weak subjectivity `Checkpoint` and the latest finalized `Checkpoint`.
    /// If the weak subjectivity checkpoint and finalized checkpoint share the same epoch, we compare
    /// roots. If we the weak subjectivity checkpoint is from an older epoch, we iterate back through
    /// roots in the canonical chain until we reach the finalized checkpoint from the correct epoch, and
    /// compare roots. This must called on startup and during verification of any block which causes a finality
    /// change affecting the weak subjectivity checkpoint.
    pub fn verify_weak_subjectivity_checkpoint(
        &self,
        wss_checkpoint: Checkpoint,
        beacon_block_root: Hash256,
        state: &BeaconState<T::EthSpec>,
    ) -> Result<(), BeaconChainError> {
        let finalized_checkpoint = state.finalized_checkpoint;
        info!(self.log, "Verifying the configured weak subjectivity checkpoint"; "weak_subjectivity_epoch" => wss_checkpoint.epoch, "weak_subjectivity_root" => format!("{:?}", wss_checkpoint.root));
        // If epochs match, simply compare roots.
        if wss_checkpoint.epoch == finalized_checkpoint.epoch
            && wss_checkpoint.root != finalized_checkpoint.root
        {
            crit!(
                self.log,
                 "Root found at the specified checkpoint differs";
                  "weak_subjectivity_root" => format!("{:?}", wss_checkpoint.root),
                  "finalized_checkpoint_root" => format!("{:?}", finalized_checkpoint.root)
            );
            return Err(BeaconChainError::WeakSubjectivtyVerificationFailure);
        } else if wss_checkpoint.epoch < finalized_checkpoint.epoch {
            let slot = wss_checkpoint
                .epoch
                .start_slot(T::EthSpec::slots_per_epoch());

            // Iterate backwards through block roots from the given state. If first slot of the epoch is a skip-slot,
            // this will return the root of the closest prior non-skipped slot.
            match self.root_at_slot_from_state(slot, beacon_block_root, state)? {
                Some(root) => {
                    if root != wss_checkpoint.root {
                        crit!(
                            self.log,
                             "Root found at the specified checkpoint differs";
                              "weak_subjectivity_root" => format!("{:?}", wss_checkpoint.root),
                              "finalized_checkpoint_root" => format!("{:?}", finalized_checkpoint.root)
                        );
                        return Err(BeaconChainError::WeakSubjectivtyVerificationFailure);
                    }
                }
                None => {
                    crit!(self.log, "The root at the start slot of the given epoch could not be found";
                    "wss_checkpoint_slot" => format!("{:?}", slot));
                    return Err(BeaconChainError::WeakSubjectivtyVerificationFailure);
                }
            }
        }
        Ok(())
    }

    /// Called by the timer on every slot.
    ///
    /// Performs slot-based pruning.
    pub fn per_slot_task(&self) {
        trace!(self.log, "Running beacon chain per slot tasks");
        if let Some(slot) = self.slot_clock.now() {
            self.naive_aggregation_pool.write().prune(slot);
        }
    }

    /// Called after `self` has had a new block finalized.
    ///
    /// Performs pruning and finality-based optimizations.
    fn after_finalization(
        &self,
        new_finalized_checkpoint: Checkpoint,
        new_finalized_state_root: Hash256,
    ) -> Result<(), Error> {
        self.fork_choice.write().prune()?;

        self.observed_block_producers.prune(
            new_finalized_checkpoint
                .epoch
                .start_slot(T::EthSpec::slots_per_epoch()),
        );

        self.snapshot_cache
            .try_write_for(BLOCK_PROCESSING_CACHE_LOCK_TIMEOUT)
            .map(|mut snapshot_cache| {
                snapshot_cache.prune(new_finalized_checkpoint.epoch);
            })
            .unwrap_or_else(|| {
                error!(
                    self.log,
                    "Failed to obtain cache write lock";
                    "lock" => "snapshot_cache",
                    "task" => "prune"
                );
            });

        let finalized_state = self
            .get_state(&new_finalized_state_root, None)?
            .ok_or_else(|| Error::MissingBeaconState(new_finalized_state_root))?;

        self.op_pool.prune_all(
            &finalized_state,
            self.epoch()?,
            self.head_info()?.fork,
            &self.spec,
        );

        self.store_migrator.process_finalization(
            new_finalized_state_root.into(),
            finalized_state,
            new_finalized_checkpoint,
            self.head_tracker.clone(),
        )?;

        let _ = self.event_handler.register(EventKind::BeaconFinalization {
            epoch: new_finalized_checkpoint.epoch,
            root: new_finalized_checkpoint.root,
        });

        Ok(())
    }

    /// Runs the `map_fn` with the committee cache for `shuffling_epoch` from the chain with head
    /// `head_block_root`.
    ///
    /// It's not necessary that `head_block_root` matches our current view of the chain, it can be
    /// any block that is:
    ///
    /// - Known to us.
    /// - The finalized block or a descendant of the finalized block.
    ///
    /// It would be quite common for attestation verification operations to use a `head_block_root`
    /// that differs from our view of the head.
    ///
    /// ## Important
    ///
    /// This function is **not** suitable for determining proposer duties.
    ///
    /// ## Notes
    ///
    /// This function exists in this odd "map" pattern because efficiently obtaining a committee
    /// can be complex. It might involve reading straight from the `beacon_chain.shuffling_cache`
    /// or it might involve reading it from a state from the DB. Due to the complexities of
    /// `RwLock`s on the shuffling cache, a simple `Cow` isn't suitable here.
    ///
    /// If the committee for `(head_block_root, shuffling_epoch)` isn't found in the
    /// `shuffling_cache`, we will read a state from disk and then update the `shuffling_cache`.
    pub(crate) fn with_committee_cache<F, R>(
        &self,
        head_block_root: Hash256,
        shuffling_epoch: Epoch,
        map_fn: F,
    ) -> Result<R, Error>
    where
        F: Fn(&CommitteeCache) -> Result<R, Error>,
    {
        let head_block = self
            .fork_choice
            .read()
            .get_block(&head_block_root)
            .ok_or_else(|| Error::MissingBeaconBlock(head_block_root))?;

        let shuffling_id = BlockShufflingIds {
            current: head_block.current_epoch_shuffling_id.clone(),
            next: head_block.next_epoch_shuffling_id.clone(),
            block_root: head_block.root,
        }
        .id_for_epoch(shuffling_epoch)
        .ok_or_else(|| Error::InvalidShufflingId {
            shuffling_epoch,
            head_block_epoch: head_block.slot.epoch(T::EthSpec::slots_per_epoch()),
        })?;

        // Obtain the shuffling cache, timing how long we wait.
        let cache_wait_timer =
            metrics::start_timer(&metrics::ATTESTATION_PROCESSING_SHUFFLING_CACHE_WAIT_TIMES);

        let mut shuffling_cache = self
            .shuffling_cache
            .try_write_for(ATTESTATION_CACHE_LOCK_TIMEOUT)
            .ok_or_else(|| Error::AttestationCacheLockTimeout)?;

        metrics::stop_timer(cache_wait_timer);

        if let Some(committee_cache) = shuffling_cache.get(&shuffling_id) {
            map_fn(committee_cache)
        } else {
            // Drop the shuffling cache to avoid holding the lock for any longer than
            // required.
            drop(shuffling_cache);

            debug!(
                self.log,
                "Committee cache miss";
                "shuffling_epoch" => shuffling_epoch.as_u64(),
                "head_block_root" => head_block_root.to_string(),
            );

            let state_read_timer =
                metrics::start_timer(&metrics::ATTESTATION_PROCESSING_STATE_READ_TIMES);

            let mut state = self
                .store
                .get_inconsistent_state_for_attestation_verification_only(
                    &head_block.state_root,
                    Some(head_block.slot),
                )?
                .ok_or_else(|| Error::MissingBeaconState(head_block.state_root))?;

            metrics::stop_timer(state_read_timer);
            let state_skip_timer =
                metrics::start_timer(&metrics::ATTESTATION_PROCESSING_STATE_SKIP_TIMES);

            while state.current_epoch() + 1 < shuffling_epoch {
                // Here we tell `per_slot_processing` to skip hashing the state and just
                // use the zero hash instead.
                //
                // The state roots are not useful for the shuffling, so there's no need to
                // compute them.
                per_slot_processing(&mut state, Some(Hash256::zero()), &self.spec)
                    .map_err(Error::from)?;
            }

            metrics::stop_timer(state_skip_timer);
            let committee_building_timer =
                metrics::start_timer(&metrics::ATTESTATION_PROCESSING_COMMITTEE_BUILDING_TIMES);

            let relative_epoch = RelativeEpoch::from_epoch(state.current_epoch(), shuffling_epoch)
                .map_err(Error::IncorrectStateForAttestation)?;

            state.build_committee_cache(relative_epoch, &self.spec)?;

            let committee_cache = state.committee_cache(relative_epoch)?;

            self.shuffling_cache
                .try_write_for(ATTESTATION_CACHE_LOCK_TIMEOUT)
                .ok_or_else(|| Error::AttestationCacheLockTimeout)?
                .insert(shuffling_id, committee_cache);

            metrics::stop_timer(committee_building_timer);

            map_fn(&committee_cache)
        }
    }

    /// Returns `true` if the given block root has not been processed.
    pub fn is_new_block_root(&self, beacon_block_root: &Hash256) -> Result<bool, Error> {
        Ok(!self
            .store
            .item_exists::<SignedBeaconBlock<T::EthSpec>>(beacon_block_root)?)
    }

    /// Dumps the entire canonical chain, from the head to genesis to a vector for analysis.
    ///
    /// This could be a very expensive operation and should only be done in testing/analysis
    /// activities.
    pub fn chain_dump(&self) -> Result<Vec<BeaconSnapshot<T::EthSpec>>, Error> {
        let mut dump = vec![];

        let mut last_slot = BeaconSnapshot {
            beacon_block: self.head()?.beacon_block,
            beacon_block_root: self.head()?.beacon_block_root,
            beacon_state: self.head()?.beacon_state,
            beacon_state_root: self.head()?.beacon_state_root,
        };

        dump.push(last_slot.clone());

        loop {
            let beacon_block_root = last_slot.beacon_block.parent_root();

            if beacon_block_root == Hash256::zero() {
                break; // Genesis has been reached.
            }

            let beacon_block = self.store.get_block(&beacon_block_root)?.ok_or_else(|| {
                Error::DBInconsistent(format!("Missing block {}", beacon_block_root))
            })?;
            let beacon_state_root = beacon_block.state_root();
            let beacon_state = self
                .store
                .get_state(&beacon_state_root, Some(beacon_block.slot()))?
                .ok_or_else(|| {
                    Error::DBInconsistent(format!("Missing state {:?}", beacon_state_root))
                })?;

            let slot = BeaconSnapshot {
                beacon_block,
                beacon_block_root,
                beacon_state,
                beacon_state_root,
            };

            dump.push(slot.clone());
            last_slot = slot;
        }

        dump.reverse();

        Ok(dump)
    }

    /// Gets the current `EnrForkId`.
    pub fn enr_fork_id(&self) -> EnrForkId {
        // If we are unable to read the slot clock we assume that it is prior to genesis and
        // therefore use the genesis slot.
        let slot = self.slot().unwrap_or_else(|_| self.spec.genesis_slot);

        self.spec.enr_fork_id(slot, self.genesis_validators_root)
    }

    /// Calculates the `Duration` to the next fork, if one exists.
    pub fn duration_to_next_fork(&self) -> Option<Duration> {
        let epoch = self.spec.next_fork_epoch()?;
        self.slot_clock
            .duration_to_slot(epoch.start_slot(T::EthSpec::slots_per_epoch()))
    }

    pub fn dump_as_dot<W: Write>(&self, output: &mut W) {
        let canonical_head_hash = self
            .canonical_head
            .try_read_for(HEAD_LOCK_TIMEOUT)
            .ok_or_else(|| Error::CanonicalHeadLockTimeout)
            .unwrap()
            .beacon_block_root;
        let mut visited: HashSet<Hash256> = HashSet::new();
        let mut finalized_blocks: HashSet<Hash256> = HashSet::new();
        let mut justified_blocks: HashSet<Hash256> = HashSet::new();

        let genesis_block_hash = Hash256::zero();
        writeln!(output, "digraph beacon {{").unwrap();
        writeln!(output, "\t_{:?}[label=\"zero\"];", genesis_block_hash).unwrap();

        // Canonical head needs to be processed first as otherwise finalized blocks aren't detected
        // properly.
        let heads = {
            let mut heads = self.heads();
            let canonical_head_index = heads
                .iter()
                .position(|(block_hash, _)| *block_hash == canonical_head_hash)
                .unwrap();
            let (canonical_head_hash, canonical_head_slot) =
                heads.swap_remove(canonical_head_index);
            heads.insert(0, (canonical_head_hash, canonical_head_slot));
            heads
        };

        for (head_hash, _head_slot) in heads {
            for maybe_pair in ParentRootBlockIterator::new(&*self.store, head_hash) {
                let (block_hash, signed_beacon_block) = maybe_pair.unwrap();
                if visited.contains(&block_hash) {
                    break;
                }
                visited.insert(block_hash);

                if signed_beacon_block.slot() % T::EthSpec::slots_per_epoch() == 0 {
                    let block = self.get_block(&block_hash).unwrap().unwrap();
                    let state = self
                        .get_state(&block.state_root(), Some(block.slot()))
                        .unwrap()
                        .unwrap();
                    finalized_blocks.insert(state.finalized_checkpoint.root);
                    justified_blocks.insert(state.current_justified_checkpoint.root);
                    justified_blocks.insert(state.previous_justified_checkpoint.root);
                }

                if block_hash == canonical_head_hash {
                    writeln!(
                        output,
                        "\t_{:?}[label=\"{} ({})\" shape=box3d];",
                        block_hash,
                        block_hash,
                        signed_beacon_block.slot()
                    )
                    .unwrap();
                } else if finalized_blocks.contains(&block_hash) {
                    writeln!(
                        output,
                        "\t_{:?}[label=\"{} ({})\" shape=Msquare];",
                        block_hash,
                        block_hash,
                        signed_beacon_block.slot()
                    )
                    .unwrap();
                } else if justified_blocks.contains(&block_hash) {
                    writeln!(
                        output,
                        "\t_{:?}[label=\"{} ({})\" shape=cds];",
                        block_hash,
                        block_hash,
                        signed_beacon_block.slot()
                    )
                    .unwrap();
                } else {
                    writeln!(
                        output,
                        "\t_{:?}[label=\"{} ({})\" shape=box];",
                        block_hash,
                        block_hash,
                        signed_beacon_block.slot()
                    )
                    .unwrap();
                }
                writeln!(
                    output,
                    "\t_{:?} -> _{:?};",
                    block_hash,
                    signed_beacon_block.parent_root()
                )
                .unwrap();
            }
        }

        writeln!(output, "}}").unwrap();
    }

    /// Get a channel to request shutting down.
    pub fn shutdown_sender(&self) -> Sender<&'static str> {
        self.shutdown_sender.clone()
    }

    // Used for debugging
    #[allow(dead_code)]
    pub fn dump_dot_file(&self, file_name: &str) {
        let mut file = std::fs::File::create(file_name).unwrap();
        self.dump_as_dot(&mut file);
    }
}

impl<T: BeaconChainTypes> Drop for BeaconChain<T> {
    fn drop(&mut self) {
        let drop = || -> Result<(), Error> {
            self.persist_head_and_fork_choice()?;
            self.persist_op_pool()?;
            self.persist_eth1_cache()?;
            self.persist_seen_caches()
        };

        if let Err(e) = drop() {
            error!(
                self.log,
                "Failed to persist on BeaconChain drop";
                "error" => format!("{:?}", e)
            )
        } else {
            info!(
                self.log,
                "Saved beacon chain to disk";
            )
        }
    }
}

impl From<DBError> for Error {
    fn from(e: DBError) -> Error {
        Error::DBError(e)
    }
}

impl From<ForkChoiceError> for Error {
    fn from(e: ForkChoiceError) -> Error {
        Error::ForkChoiceError(e)
    }
}

impl From<BeaconStateError> for Error {
    fn from(e: BeaconStateError) -> Error {
        Error::BeaconStateError(e)
    }
}

impl<T: EthSpec> ChainSegmentResult<T> {
    pub fn into_block_error(self) -> Result<(), BlockError<T>> {
        match self {
            ChainSegmentResult::Failed { error, .. } => Err(error),
            ChainSegmentResult::Successful { .. } => Ok(()),
        }
    }
}<|MERGE_RESOLUTION|>--- conflicted
+++ resolved
@@ -20,12 +20,8 @@
 use crate::observed_operations::{ObservationOutcome, ObservedOperations};
 use crate::persisted_beacon_chain::{PersistedBeaconChain, DUMMY_CANONICAL_HEAD_BLOCK_ROOT};
 use crate::persisted_fork_choice::PersistedForkChoice;
-<<<<<<< HEAD
 use crate::persisted_seen_caches::PersistedSeenCaches;
-use crate::shuffling_cache::ShufflingCache;
-=======
 use crate::shuffling_cache::{BlockShufflingIds, ShufflingCache};
->>>>>>> b711cfe2
 use crate::snapshot_cache::SnapshotCache;
 use crate::timeout_rw_lock::TimeoutRwLock;
 use crate::validator_pubkey_cache::ValidatorPubkeyCache;
@@ -72,19 +68,12 @@
 /// validator pubkey cache.
 pub const VALIDATOR_PUBKEY_CACHE_LOCK_TIMEOUT: Duration = Duration::from_secs(1);
 
-<<<<<<< HEAD
-pub const BEACON_CHAIN_DB_KEY: [u8; 32] = [0; 32];
-pub const OP_POOL_DB_KEY: [u8; 32] = [0; 32];
-pub const ETH1_CACHE_DB_KEY: [u8; 32] = [0; 32];
-pub const FORK_CHOICE_DB_KEY: [u8; 32] = [0; 32];
-pub const SEEN_CACHES_KEY: [u8; 32] = [0; 32];
-=======
 // These keys are all zero because they get stored in different columns, see `DBColumn` type.
 pub const BEACON_CHAIN_DB_KEY: Hash256 = Hash256::zero();
 pub const OP_POOL_DB_KEY: Hash256 = Hash256::zero();
 pub const ETH1_CACHE_DB_KEY: Hash256 = Hash256::zero();
 pub const FORK_CHOICE_DB_KEY: Hash256 = Hash256::zero();
->>>>>>> b711cfe2
+pub const SEEN_CACHES_KEY: Hash256 = Hash256::zero();
 
 /// The result of a chain segment processing.
 pub enum ChainSegmentResult<T: EthSpec> {
@@ -249,12 +238,10 @@
 type BeaconBlockAndState<T> = (BeaconBlock<T>, BeaconState<T>);
 
 impl<T: BeaconChainTypes> BeaconChain<T> {
-<<<<<<< HEAD
     /// Persists the observed/seen caches
-
     pub fn persist_seen_caches(&self) -> Result<(), Error> {
         self.store.put_item(
-            &Hash256::from_slice(&SEEN_CACHES_KEY),
+            &SEEN_CACHES_KEY,
             &PersistedSeenCaches::<T::EthSpec> {
                 naive_aggregation_pool: self.naive_aggregation_pool.read().to_ssz_container(),
                 observed_attestations: self.observed_attestations.to_ssz_container(),
@@ -269,10 +256,8 @@
 
         Ok(())
     }
-    /// Persists the core `BeaconChain` components (including the head block) and the fork choice.
-=======
+
     /// Persists the head tracker and fork choice.
->>>>>>> b711cfe2
     ///
     /// We do it atomically even though no guarantees need to be made about blocks from
     /// the head tracker also being present in fork choice.
