--- conflicted
+++ resolved
@@ -182,11 +182,8 @@
             chain: Some(chain.clone()),
             network_tx: Some(network_tx),
             network_globals: Some(Arc::new(network_globals)),
-<<<<<<< HEAD
             db_paths: None,
-=======
             eth1_service: Some(eth1_service),
->>>>>>> 0a0f4daf
             log,
         });
         let ctx = context.clone();
