--- conflicted
+++ resolved
@@ -21,13 +21,7 @@
 use std::iter::Iterator;
 use std::ops::{Add, AddAssign, Div, DivAssign, Mul, MulAssign, Rem, Sub, SubAssign};
 
-<<<<<<< HEAD
-pub const FAR_FUTURE_EPOCH: Epoch = Epoch(u64::max_value());
-
-#[derive(Eq, Debug, Clone, Copy, Default, Serialize, Deserialize)]
-=======
 #[derive(Eq, Clone, Copy, Default, Serialize, Deserialize)]
->>>>>>> 9c3f76a3
 #[serde(transparent)]
 pub struct Slot(u64);
 
